// Copyright (c) 2018 ContentBox Authors.
// Use of this source code is governed by a MIT-style
// license that can be found in the LICENSE file.

package rpcutil

import (
	"context"
	"errors"
	"fmt"
	"math"
	"math/rand"
	"time"

	"github.com/BOXFoundation/boxd/boxd/service"
	"github.com/BOXFoundation/boxd/core/pb"
	"github.com/BOXFoundation/boxd/core/txlogic"
	"github.com/BOXFoundation/boxd/core/types"
	"github.com/BOXFoundation/boxd/crypto"
	"github.com/BOXFoundation/boxd/rpc/pb"
	acc "github.com/BOXFoundation/boxd/wallet/account"
	"google.golang.org/grpc"
)

const (
	connTimeout = 30
	maxTokenFee = 100
	maxDecimal  = 8
)

// GetBalance returns total amount of an address
func GetBalance(conn *grpc.ClientConn, addresses []string) ([]uint64, error) {
	c := rpcpb.NewTransactionCommandClient(conn)
	ctx, cancel := context.WithTimeout(context.Background(), connTimeout*time.Second)
	defer cancel()
	req, err := c.GetBalance(ctx, &rpcpb.GetBalanceReq{Addrs: addresses})
	if err != nil {
		return nil, err
	}
	return req.GetBalances(), nil
}

// GetTokenBalance returns total amount of an address with specified token id
func GetTokenBalance(
	conn *grpc.ClientConn, addresses []string, tokenHash string, tokenIndex uint32,
) ([]uint64, error) {

	c := rpcpb.NewTransactionCommandClient(conn)
	ctx, cancel := context.WithTimeout(context.Background(), connTimeout*time.Second)
	defer cancel()
	req, err := c.GetTokenBalance(ctx, &rpcpb.GetTokenBalanceReq{
		Addrs: addresses, TokenHash: tokenHash, TokenIndex: tokenIndex})
	if err != nil {
		return nil, err
	}
	return req.GetBalances(), nil
}

func newFetchUtxosReq(addr string, amount uint64) *rpcpb.FetchUtxosReq {
	return &rpcpb.FetchUtxosReq{Addr: addr, Amount: amount}
}

// FetchUtxos fetch utxos from chain
func FetchUtxos(
	conn *grpc.ClientConn, addr string, amount uint64, tHashStr string, tIdx uint32,
) ([]*rpcpb.Utxo, error) {

	c := rpcpb.NewTransactionCommandClient(conn)
	ctx, cancel := context.WithTimeout(context.Background(), connTimeout*time.Second)
	defer cancel()
	req := newFetchUtxosReq(addr, amount)
	if tHashStr != "" {
		hash := new(crypto.HashType)
		if err := hash.SetString(tHashStr); err != nil {
			return nil, err
		}
		req.TokenHash = tHashStr
		req.TokenIndex = tIdx
	}
	resp, err := c.FetchUtxos(ctx, req)
	if err != nil {
		return nil, err
	}
	return resp.GetUtxos(), nil
}

// GetFeePrice gets the recommended mining fee price according to recent packed transactions
func GetFeePrice(conn *grpc.ClientConn) (uint64, error) {
	c := rpcpb.NewTransactionCommandClient(conn)
	ctx, cancel := context.WithTimeout(context.Background(), connTimeout*time.Second)
	defer cancel()
	r, err := c.GetFeePrice(ctx, &rpcpb.GetFeePriceRequest{})
	return r.BoxPerByte, err
}

// NewIssueTokenTx new a issue token transaction
func NewIssueTokenTx(
	acc *acc.Account, to string, tag *rpcpb.TokenTag, supply uint64,
	conn *grpc.ClientConn,
) (*types.Transaction, *types.TokenID, *rpcpb.Utxo, error) {

	// fetch utxos for fee
	utxos, err := fetchUtxos(conn, acc.Addr(), maxTokenFee, "", 0)
	if err != nil {
		return nil, nil, nil, err
	}
	inputAmt := uint64(0)
	for _, u := range utxos {
		inputAmt += u.GetTxOut().GetValue()
	}
	// fee
	fee := uint64(100)
	//
	tx, tid, change, err := txlogic.NewTokenIssueTxWithUtxos(acc, to, tag,
		inputAmt-fee, utxos...)
	if err != nil {
		logger.Warnf("new issue token tx with utxos from %s to %s tag %+v "+
			"supply %d change %d with utxos: %+v error: %s", acc.Addr(), to, tag,
			supply, inputAmt-fee, utxos, err)
		return nil, nil, nil, err
	}
	return tx, tid, change, nil
}

// SendTransaction sends an signed transaction to node server through grpc connection
func SendTransaction(conn *grpc.ClientConn, tx *types.Transaction) (string, error) {
	txProtoMsg, err := tx.ToProtoMessage()
	if err != nil {
		return "", err
	}
	txPb, ok := txProtoMsg.(*corepb.Transaction)
	if !ok {
		return "", fmt.Errorf("can't convert transaction into protobuf")
	}
	txReq := &rpcpb.SendTransactionReq{Tx: txPb}

	c := rpcpb.NewTransactionCommandClient(conn)
	ctx, cancel := context.WithTimeout(context.Background(), connTimeout*time.Second)
	defer cancel()

	resp, err := c.SendTransaction(ctx, txReq)
	if err != nil {
		return "", err
	}
	if resp.GetCode() != 0 {
		return "", errors.New(resp.GetMessage())
	}
	return resp.Hash, nil
}

// GetRawTransaction get the transaction info of given hash
func GetRawTransaction(conn *grpc.ClientConn, hash []byte) (*types.Transaction, error) {
	c := rpcpb.NewTransactionCommandClient(conn)
	ctx, cancel := context.WithTimeout(context.Background(), connTimeout*time.Second)
	defer cancel()
	logger.Debugf("Get transaction of hash: %x", hash)

	r, err := c.GetRawTransaction(ctx, &rpcpb.GetRawTransactionRequest{Hash: hash})
	if err != nil {
		return nil, err
	}
	tx := &types.Transaction{}
	err = tx.FromProtoMessage(r.Tx)
	return tx, err
}

// NewTx new a tx and return change utxo
func NewTx(fromAcc *acc.Account, toAddrs []string, amounts []uint64,
	conn *grpc.ClientConn) (tx *types.Transaction, change *rpcpb.Utxo, fee uint64,
	err error) {
	// calc fee
	amount := uint64(0)
	for _, a := range amounts {
		amount += a
	}
	if amount >= 10000 {
		fee = amount / 10000
	}
	tx, change, err = NewTxWithFee(fromAcc, toAddrs, amounts, fee, conn)
	return
}

// NewTxWithFee new a tx and return change utxo
func NewTxWithFee(
	fromAcc *acc.Account, toAddrs []string, amounts []uint64, fee uint64,
	conn *grpc.ClientConn,
) (tx *types.Transaction, change *rpcpb.Utxo, err error) {
	// calc amount
	amount := uint64(0)
	for _, a := range amounts {
		amount += a
	}
	// get utxos
	utxos, err := fetchUtxos(conn, fromAcc.Addr(), amount+fee, "", 0)
	if err != nil {
		err = fmt.Errorf("fetchUtxos error for %s amount %d: %s",
			fromAcc.Addr(), amount+fee, err)
		return
	}
	// NOTE: for test only
	//checkDuplicateUtxos(utxos)
	// calc change amount
	total := uint64(0)
	for _, u := range utxos {
		total += u.GetTxOut().GetValue()
	}
	changeAmt := total - amount - fee
	if changeAmt >= total {
		err = fmt.Errorf("invalid arguments, addr %s utxo total=%d, amount=%d, "+
			"fee=%d, changeAmt=%d", fromAcc.Addr(), total, amount, fee, changeAmt)
		return
	}
	//
	tx, change, err = txlogic.NewTxWithUtxos(fromAcc, utxos, toAddrs, amounts, changeAmt)
	return
}

// NewTxs construct some transactions
func NewTxs(
	fromAcc *acc.Account, toAddr string, count int, conn *grpc.ClientConn,
) (txss [][]*types.Transaction, transfer, totalFee uint64, num int, err error) {

	// get utxoes
	utxos, err := fetchUtxos(conn, fromAcc.Addr(), 0, "", 0)
	if err != nil {
		return
	}
	if len(utxos) == 0 {
		err = fmt.Errorf("no utxos")
		return
	}
	// NOTE: for test only
	//checkDuplicateUtxos(utxos)
	// gen txs
	txss = make([][]*types.Transaction, 0)
	n := (count + len(utxos) - 1) / len(utxos)

	transfer, totalFee, num = uint64(0), uint64(0), 0
	for _, u := range utxos {
		change := u
		value := change.GetTxOut().GetValue()
		aveAmt := value / uint64(n)
		if aveAmt == 0 {
			continue
		}
		changeAmt := value
		txs := make([]*types.Transaction, 0)
		fee := uint64(0)
		for j := n; num < count && j > 0; j-- {
			if aveAmt >= 10000 {
				fee = uint64(rand.Int63n(int64(aveAmt) / 10000))
			}
			amount := aveAmt - fee
			changeAmt = changeAmt - aveAmt
			tx := new(types.Transaction)
			tx, change, err = txlogic.NewTxWithUtxos(fromAcc, []*rpcpb.Utxo{change},
				[]string{toAddr}, []uint64{amount}, changeAmt)
			if err != nil {
				logger.Warn(err)
				continue
			}
			txs = append(txs, tx)
			transfer += amount
			totalFee += fee
			num++
			if change == nil {
				break
			}
		}
		txss = append(txss, txs)
	}
	return txss, transfer, totalFee, num, nil
}

func fetchUtxos(
	conn *grpc.ClientConn, addr string, amount uint64, tHashStr string, tIdx uint32,
) (
	utxos []*rpcpb.Utxo, err error) {
	for t := 0; t < 30; t++ {
		utxos, err = FetchUtxos(conn, addr, amount, tHashStr, tIdx)
		if len(utxos) == 0 {
			err = fmt.Errorf("fetch no utxo for %s amount %d", addr, amount)
		}
		if err == nil {
			break
		}
		time.Sleep(300 * time.Millisecond)
	}
	if err != nil {
		logger.Warn(err)
	}
	return utxos, err
}

// GetGRPCConn returns a conn with peer addr
func GetGRPCConn(peerAddr string) (*grpc.ClientConn, error) {
	return grpc.Dial(peerAddr, grpc.WithInsecure())
}

// NewTokenTx new a token tx
func NewTokenTx(
	acc *acc.Account, toAddrs []string, amounts []uint64, tHashStr string,
	tIdx uint32, conn *grpc.ClientConn,
) (*types.Transaction, *rpcpb.Utxo, *rpcpb.Utxo, error) {

	fee := uint64(100)
	amount := fee
	amountT := uint64(0)
	for _, a := range amounts {
		amountT += a
	}
	boxUtxos, err := fetchUtxos(conn, acc.Addr(), amount, "", 0)
	if err != nil {
		return nil, nil, nil, err
	}
	tokenUtxos, err := fetchUtxos(conn, acc.Addr(), amountT, tHashStr, tIdx)
	if err != nil {
		return nil, nil, nil, err
	}
	utxos := append(boxUtxos, tokenUtxos...)
	tHash := new(crypto.HashType)
	if err := tHash.SetString(tHashStr); err != nil {
		return nil, nil, nil, err
	}
	tid := (*types.TokenID)(types.NewOutPoint(tHash, tIdx))
	return txlogic.NewTokenTransferTxWithUtxos(acc, toAddrs, amounts, tid, 0, utxos...)
}

// NewTokenTxs new a token tx
func NewTokenTxs(
	acc *acc.Account, toAddr string, amountT uint64, count int, tHashStr string,
	tIdx uint32, conn *grpc.ClientConn,
) ([]*types.Transaction, error) {
	// get utxos
	amount := maxTokenFee * uint64(count)
	boxUtxos, err := fetchUtxos(conn, acc.Addr(), amount, "", 0)
	if err != nil {
		return nil, err
	}
	tokenUtxos, err := fetchUtxos(conn, acc.Addr(), amountT, tHashStr, tIdx)
	if err != nil {
		return nil, err
	}
	utxos := append(boxUtxos, tokenUtxos...)
	// tid
	tHash := new(crypto.HashType)
	if err := tHash.SetString(tHashStr); err != nil {
		return nil, err
	}
	tid := (*types.TokenID)(types.NewOutPoint(tHash, tIdx))
	//
	var txs []*types.Transaction
	unitT := amountT / uint64(count)
	changeAmt := amount
	for i := 0; i < count; i++ {
		if i == count-1 {
			unitT = amountT - unitT*uint64(i)
		}
		changeAmt -= maxTokenFee
		tx, change, changeT, err := txlogic.NewTokenTransferTxWithUtxos(acc, []string{toAddr},
			[]uint64{unitT}, tid, changeAmt, utxos...)
		if err != nil {
			return nil, err
		}
		txs = append(txs, tx)
		utxos = []*rpcpb.Utxo{change, changeT}
		if change == nil {
			break
		}
	}
	return txs, nil
}

// NewSplitAddrTxWithFee new split address tx
func NewSplitAddrTxWithFee(
	acc *acc.Account, addrs []string, weights []uint64, gasUsed uint64, conn *grpc.ClientConn,
) (tx *types.Transaction, splitAddr string, change *rpcpb.Utxo, err error) {
	// get utxos
	utxos, err := fetchUtxos(conn, acc.Addr(), gasUsed, "", 0)
	if err != nil {
		return
	}
	return txlogic.NewSplitAddrTxWithUtxos(acc, addrs, weights, utxos, gasUsed)
}

// MakeUnsignedTx make a tx without signature
func MakeUnsignedTx(
	wa service.WalletAgent, from string, to []string, amounts []uint64, gasUsed uint64,
) (*types.Transaction, []*rpcpb.Utxo, error) {
	total := gasUsed
	for _, a := range amounts {
		total += a
	}
	utxos, err := wa.Utxos(from, nil, total)
	if err != nil {
		return nil, nil, err
	}
	changeAmt, overflowed := calcChangeAmount(amounts, gasUsed, utxos...)
	if overflowed {
		return nil, nil, txlogic.ErrInsufficientBalance
	}
	tx, err := txlogic.MakeUnsignedTx(from, to, amounts, changeAmt, utxos...)
	return tx, utxos, err
}

//CreateRawTransaction create a tx without signature,it returns a tx and utxo
func CreateRawTransaction(
	from string, txhash []crypto.HashType, vout []uint32, to []string, amounts []uint64, height uint32,
) (*types.Transaction, error) {
	total := uint64(0)
	for _, a := range amounts {
		total += a
	}

	utxos := make([]*rpcpb.Utxo, 0)
	for i := 0; i < len(txhash); i++ {

		op := types.NewOutPoint(&txhash[i], vout[i])
		uw := txlogic.NewUtxoWrap(from, height, total)
		utxo := txlogic.MakePbUtxo(op, uw)
		utxos = append(utxos, utxo)
	}
	changeAmt, overflowed := calcChangeAmount(amounts, 0, utxos...)
	if overflowed {
		return nil, txlogic.ErrInsufficientBalance
	}
	tx, err := txlogic.MakeUnsignedTx(from, to, amounts, changeAmt, utxos...)
	return tx, err
}

// MakeUnsignedSplitAddrTx news tx to make split addr without signature
// it returns a tx, split addr, a change
func MakeUnsignedSplitAddrTx(
	wa service.WalletAgent, from string, addrs []string, weights []uint64, gasUsed uint64,
) (*types.Transaction, string, []*rpcpb.Utxo, error) {
	utxos, err := wa.Utxos(from, nil, gasUsed)
	if err != nil {
		return nil, "", nil, err
	}
	changeAmt, overflowed := calcChangeAmount(nil, gasUsed, utxos...)
	if overflowed {
		return nil, "", nil, txlogic.ErrInsufficientBalance
	}
	tx, splitAddr, err := txlogic.MakeUnsignedSplitAddrTx(from, addrs, weights,
		changeAmt, utxos...)
	return tx, splitAddr, utxos, err
}

// MakeUnsignedTokenIssueTx news tx to issue token without signature
func MakeUnsignedTokenIssueTx(
<<<<<<< HEAD
	wa service.WalletAgent, issuer, issuee string, tag *rpcpb.TokenTag, gasUsed uint64,
) (*types.Transaction, uint32, []*rpcpb.Utxo, error) {
	utxos, err := wa.Utxos(issuer, nil, gasUsed)
=======
	wa service.WalletAgent, issuer, owner string, tag *rpcpb.TokenTag, fee uint64,
) (*types.Transaction, uint32, []*rpcpb.Utxo, error) {
	if tag.GetDecimal() > maxDecimal {
		return nil, 0, nil, fmt.Errorf("Decimal[%d] is bigger than max Decimal[%d]", tag.GetDecimal(), maxDecimal)
	}
	if tag.GetSupply() > math.MaxUint64/uint64(math.Pow10(int(tag.GetDecimal()))) {
		return nil, 0, nil, fmt.Errorf("supply is too bigger")
	}
	utxos, err := wa.Utxos(issuer, nil, fee)
>>>>>>> 02306668
	if err != nil {
		return nil, 0, nil, err
	}
	changeAmt, overflowed := calcChangeAmount(nil, gasUsed, utxos...)
	if overflowed {
		return nil, 0, nil, txlogic.ErrInsufficientBalance
	}
	tx, issueOutIndex, err := txlogic.MakeUnsignedTokenIssueTx(issuer, owner, tag,
		changeAmt, utxos...)
	return tx, issueOutIndex, utxos, err
}

// MakeUnsignedTokenTransferTx news tx to transfer token without signature
func MakeUnsignedTokenTransferTx(
	wa service.WalletAgent, from string, to []string, amounts []uint64,
	tid *types.TokenID, gasUsed uint64,
) (*types.Transaction, []*rpcpb.Utxo, error) {
	utxos, err := wa.Utxos(from, nil, gasUsed)
	if err != nil {
		return nil, nil, err
	}
	tAmt := uint64(0)
	for _, a := range amounts {
		tAmt += a
	}
	tokenUtxos, err := wa.Utxos(from, tid, tAmt)
	if err != nil {
		return nil, nil, err
	}
	changeAmt, overflowed := calcChangeAmount(nil, gasUsed, utxos...)
	if overflowed {
		return nil, nil, txlogic.ErrInsufficientBalance
	}
	mixUtxos := append(utxos, tokenUtxos...)
	tx, _, err := txlogic.MakeUnsignedTokenTransferTx(from, to, amounts, tid,
		changeAmt, mixUtxos...)
	return tx, mixUtxos, err
}

func calcChangeAmount(amounts []uint64, gasUsed uint64, utxos ...*rpcpb.Utxo) (uint64, bool) {
	total := gasUsed
	for _, a := range amounts {
		total += a
	}
	uv := uint64(0)
	for _, u := range utxos {
		amount, tid, err := txlogic.ParseUtxoAmount(u)
		if err != nil || tid != nil {
			continue
		}
		uv += amount
	}
	changeAmt := uv - total
	return changeAmt, changeAmt > uv
}<|MERGE_RESOLUTION|>--- conflicted
+++ resolved
@@ -13,11 +13,11 @@
 	"time"
 
 	"github.com/BOXFoundation/boxd/boxd/service"
-	"github.com/BOXFoundation/boxd/core/pb"
+	corepb "github.com/BOXFoundation/boxd/core/pb"
 	"github.com/BOXFoundation/boxd/core/txlogic"
 	"github.com/BOXFoundation/boxd/core/types"
 	"github.com/BOXFoundation/boxd/crypto"
-	"github.com/BOXFoundation/boxd/rpc/pb"
+	rpcpb "github.com/BOXFoundation/boxd/rpc/pb"
 	acc "github.com/BOXFoundation/boxd/wallet/account"
 	"google.golang.org/grpc"
 )
@@ -448,12 +448,7 @@
 
 // MakeUnsignedTokenIssueTx news tx to issue token without signature
 func MakeUnsignedTokenIssueTx(
-<<<<<<< HEAD
-	wa service.WalletAgent, issuer, issuee string, tag *rpcpb.TokenTag, gasUsed uint64,
-) (*types.Transaction, uint32, []*rpcpb.Utxo, error) {
-	utxos, err := wa.Utxos(issuer, nil, gasUsed)
-=======
-	wa service.WalletAgent, issuer, owner string, tag *rpcpb.TokenTag, fee uint64,
+	wa service.WalletAgent, issuer, owner string, tag *rpcpb.TokenTag, gasUsed uint64,
 ) (*types.Transaction, uint32, []*rpcpb.Utxo, error) {
 	if tag.GetDecimal() > maxDecimal {
 		return nil, 0, nil, fmt.Errorf("Decimal[%d] is bigger than max Decimal[%d]", tag.GetDecimal(), maxDecimal)
@@ -461,8 +456,7 @@
 	if tag.GetSupply() > math.MaxUint64/uint64(math.Pow10(int(tag.GetDecimal()))) {
 		return nil, 0, nil, fmt.Errorf("supply is too bigger")
 	}
-	utxos, err := wa.Utxos(issuer, nil, fee)
->>>>>>> 02306668
+	utxos, err := wa.Utxos(issuer, nil, gasUsed)
 	if err != nil {
 		return nil, 0, nil, err
 	}
