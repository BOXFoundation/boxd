--- conflicted
+++ resolved
@@ -125,11 +125,9 @@
     repeated LogDetail logs = 3;
 }
 
-<<<<<<< HEAD
 message LogDetails {
     repeated LogDetail logs = 1;
 }
-
 
 message LogDetail {
     string address = 1;
@@ -141,19 +139,6 @@
     string block_hash = 7;
     uint32 index = 8;
     bool removed = 9;
-=======
-    message LogDetail {
-        string address = 1;
-        repeated string topics = 2;
-        string data = 3;
-        uint64 block_number = 4;
-        string tx_hash = 5;
-        uint32 tx_index = 6;
-        string block_hash = 7;
-        uint32 index = 8;
-        bool removed = 9;
-    }
->>>>>>> 6273344d
 }
 
 message TxDetail {
