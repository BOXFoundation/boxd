--- conflicted
+++ resolved
@@ -126,19 +126,6 @@
     repeated LogDetail logs = 3;
 }
 
-<<<<<<< HEAD
-    message LogDetail {
-        string address = 1;
-        repeated string topics = 2;
-        string data = 3;
-        uint64 block_number = 4;
-        string tx_hash = 5;
-        uint32 tx_index = 6;
-        string block_hash = 7;
-        uint32 index = 8;
-        bool removed = 9;
-    }
-=======
 message LogDetails {
     repeated LogDetail logs = 1;
 }
@@ -153,7 +140,6 @@
     string block_hash = 7;
     uint32 index = 8;
     bool removed = 9;
->>>>>>> a437dd91
 }
 
 message TxDetail {
