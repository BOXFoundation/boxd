// Copyright (c) 2018 ContentBox Authors.
// Use of this source code is governed by a MIT-style
// license that can be found in the LICENSE file.

package rpc

import (
	"context"
	"encoding/hex"
	"encoding/json"
	"errors"
	"fmt"
	"math"
	"strings"

	"github.com/BOXFoundation/boxd/core"
	corepb "github.com/BOXFoundation/boxd/core/pb"
	"github.com/BOXFoundation/boxd/core/txlogic"
	"github.com/BOXFoundation/boxd/core/types"
	"github.com/BOXFoundation/boxd/crypto"
	rpcpb "github.com/BOXFoundation/boxd/rpc/pb"
	"github.com/BOXFoundation/boxd/rpc/rpcutil"
)

const maxDecimal = 8

type txServer struct {
	server GRPCServer
}

func newGetBalanceResp(code int32, msg string, balances ...uint64) *rpcpb.GetBalanceResp {
	return &rpcpb.GetBalanceResp{
		Code:     code,
		Message:  msg,
		Balances: balances,
	}
}

func (s *txServer) GetBalance(
	ctx context.Context, req *rpcpb.GetBalanceReq,
) (*rpcpb.GetBalanceResp, error) {
	if len(req.Addrs) > 10 {
		return newGetBalanceResp(-1, "the count of address must be less than 10"), nil
	}
	balances := make([]uint64, len(req.GetAddrs()))
	statedb := s.server.GetChainReader().TailState()
	for i, addr := range req.Addrs {
		address, err := types.ParseAddress(addr)
		if err != nil {
			logger.Warn(err)
			return newGetBalanceResp(-1, err.Error()), nil
		}
		_, ok1 := address.(*types.AddressContract)
		_, ok2 := address.(*types.AddressPubKeyHash)
		if !ok1 && !ok2 {
			return newGetBalanceResp(-1, "only p2pkh or contract can get balance"), nil
		}
		amount := statedb.GetBalance(*address.Hash160()).Uint64()
		balances[i] = amount
	}
	return newGetBalanceResp(0, "ok", balances...), nil
}

func (s *txServer) GetTokenBalance(
	ctx context.Context, req *rpcpb.GetTokenBalanceReq,
) (*rpcpb.GetBalanceResp, error) {
	if len(req.Addrs) > 10 {
		return newGetBalanceResp(-1, "the count of address must be less than 10"), nil
	}
	walletAgent := s.server.GetWalletAgent()
	if walletAgent == nil {
		logger.Warn("get token balance error ", ErrAPINotSupported)
		return newGetBalanceResp(-1, ErrAPINotSupported.Error()), nil
	}
	balances := make([]uint64, len(req.GetAddrs()))
	// parse tid
	thash := new(crypto.HashType)
	if err := thash.SetString(req.GetTokenHash()); err != nil {
		logger.Warn("get token balance error, invalid token hash %s", req.GetTokenHash())
		return newGetBalanceResp(-1, "invalid token hash"), nil
	}
	tid := txlogic.NewTokenID(thash, req.GetTokenIndex())
	// valide addrs
	if err := types.ValidateAddr(req.Addrs...); err != nil {
		logger.Warn(err)
		return newGetBalanceResp(-1, err.Error()), nil
	}
	for i, addr := range req.Addrs {
		address, _ := types.NewAddress(addr)
		amount, err := walletAgent.Balance(address.Hash160(), tid)
		if err != nil {
			logger.Warnf("get token balance for %s token id: %+v error: %s", addr, tid, err)
			return newGetBalanceResp(-1, err.Error()), nil
		}
		balances[i] = amount
	}
	logger.Infof("get token balance for %v %+v result: %v", req.Addrs, tid, balances)
	return newGetBalanceResp(0, "ok", balances...), nil
}

func newFetchUtxosResp(code int32, msg string, utxos ...*rpcpb.Utxo) *rpcpb.FetchUtxosResp {
	return &rpcpb.FetchUtxosResp{
		Code:    code,
		Message: msg,
		Utxos:   utxos,
	}
}

// FetchUtxos fetch utxos from chain
func (s *txServer) FetchUtxos(
	ctx context.Context, req *rpcpb.FetchUtxosReq,
) (resp *rpcpb.FetchUtxosResp, err error) {

	defer func() {
		if resp.Code != 0 {
			logger.Warnf("fetch utxos: %s error: %s", tolog(req), resp.Message)
		} else {
			total := uint64(0)
			for _, u := range resp.GetUtxos() {
				amount, _, err := txlogic.ParseUtxoAmount(u)
				if err != nil {
					logger.Warnf("parse utxo %+v amout error %s", u, err)
					continue
				}
				total += amount
			}
			logger.Infof("fetch utxos: %s succeeded, return %d utxos total %d",
				tolog(req), len(resp.GetUtxos()), total)
		}
	}()

	walletAgent := s.server.GetWalletAgent()
	if walletAgent == nil {
		return newFetchUtxosResp(-1, ErrAPINotSupported.Error()), nil
	}
	var tid *types.TokenID
	tHashStr, tIdx := req.GetTokenHash(), req.GetTokenIndex()
	if tHashStr != "" {
		tHash := new(crypto.HashType)
		if err := tHash.SetString(tHashStr); err != nil {
			return newFetchUtxosResp(-1, err.Error()), nil
		}
		tid = txlogic.NewTokenID(tHash, tIdx)
	}
	addr := req.GetAddr()
	if err := types.ValidateAddr(addr); err != nil {
		return newFetchUtxosResp(-1, err.Error()), nil
	}
	address, _ := types.NewAddress(addr)
	utxos, err := walletAgent.Utxos(address.Hash160(), tid, req.GetAmount())
	if err != nil {
		return newFetchUtxosResp(-1, err.Error()), nil
	}
	return newFetchUtxosResp(0, "ok", utxos...), nil
}

func newSendTransactionResp(code int32, msg, hash string) *rpcpb.SendTransactionResp {
	return &rpcpb.SendTransactionResp{
		Code:    code,
		Message: msg,
		Hash:    hash,
	}
}

func (s *txServer) SendRawTransaction(
	ctx context.Context, req *rpcpb.SendRawTransactionReq,
) (resp *rpcpb.SendTransactionResp, err error) {
	txByte, err := hex.DecodeString(req.Tx)
	if err != nil {
		return newSendTransactionResp(-1, err.Error(), ""), nil
	}
	tx := new(types.Transaction)
	if err = tx.Unmarshal(txByte); err != nil {
		return newSendTransactionResp(-1, err.Error(), ""), nil
	}
	hash, _ := tx.TxHash()
	defer func() {
		if resp.Code != 0 {
			logger.Warnf("send raw tx %s error: %s", hash, resp.Message)
		} else {
			logger.Infof("send raw tx %s succeeded", hash)
		}
	}()
	txpool := s.server.GetTxHandler()
	if err := txpool.ProcessTx(tx, core.BroadcastMode); err != nil {
		if err == core.ErrOrphanTransaction {
			return newSendTransactionResp(0, err.Error(), hash.String()), nil
		}
		return newSendTransactionResp(-1, err.Error(), ""), nil
	}
	return newSendTransactionResp(0, "success", hash.String()), nil
}

func (s *txServer) SendTransaction(
	ctx context.Context, req *rpcpb.SendTransactionReq,
) (resp *rpcpb.SendTransactionResp, err error) {

	tx := new(types.Transaction)
	if err := tx.FromProtoMessage(req.Tx); err != nil {
		return newSendTransactionResp(-1, err.Error(), ""), nil
	}

	hash, _ := tx.TxHash()
	defer func() {
		if resp.Code != 0 {
			logger.Warnf("send tx req: %s error: %s", tolog(types.ConvPbTx(req.GetTx())), resp.Message)
		} else {
			logger.Infof("send tx req: %s succeeded, response: %s", tolog(types.ConvPbTx(req.GetTx())), resp)
		}
	}()
	txpool := s.server.GetTxHandler()
	if err := txpool.ProcessTx(tx, core.BroadcastMode); err != nil {
		if err == core.ErrOrphanTransaction {
			return newSendTransactionResp(0, err.Error(), hash.String()), nil
		}
		return newSendTransactionResp(-1, err.Error(), ""), nil
	}
	return newSendTransactionResp(0, "success", hash.String()), nil
}

//maybe hash
func (s *txServer) GetRawTransaction(
	ctx context.Context, req *rpcpb.GetRawTransactionRequest,
) (*rpcpb.GetRawTransactionResponse, error) {
	hash := new(crypto.HashType)
	if err := hash.SetString(req.Hash); err != nil {
		return &rpcpb.GetRawTransactionResponse{Code: -1, Message: err.Error()}, nil
	}
<<<<<<< HEAD
	_, tx, _, err := s.server.GetChainReader().LoadBlockInfoByTxHash(hash)
=======
	_, tx, err := s.server.GetChainReader().LoadBlockInfoByTxHash(*hash)
>>>>>>> 67cc91ad
	if err != nil {
		logger.Debug(err)
		return &rpcpb.GetRawTransactionResponse{Code: -1, Message: err.Error()}, nil
	}
	rpcTx, err := tx.ToProtoMessage()
	if err != nil {
		return &rpcpb.GetRawTransactionResponse{Code: -1, Message: err.Error()}, nil
	}
	return &rpcpb.GetRawTransactionResponse{
		Code:    0,
		Message: "success",
		Tx:      rpcTx.(*corepb.Transaction)}, nil
}

func newMakeTxResp(
	code int32, msg string, tx *corepb.Transaction, rawMsgs []string,
) *rpcpb.MakeTxResp {
	return &rpcpb.MakeTxResp{
		Code:    code,
		Message: msg,
		Tx:      tx,
		RawMsgs: rawMsgs,
	}
}

func (s *txServer) MakeUnsignedTx(
	ctx context.Context, req *rpcpb.MakeTxReq,
) (resp *rpcpb.MakeTxResp, err error) {

	defer func() {
		if resp.Code != 0 {
			logger.Warnf("make unsigned tx: %s error: %s", tolog(req), resp.Message)
		} else {
			logger.Infof("make unsigned tx: %s, succeeded, response: %s, raw hashes: %v",
				tolog(req), tolog(types.ConvPbTx(resp.GetTx())), tolog(resp.GetRawMsgs()))
		}
	}()
	wa := s.server.GetWalletAgent()
	if wa == nil {
		return newMakeTxResp(-1, ErrAPINotSupported.Error(), nil, nil), nil
	}
	from, to := req.GetFrom(), req.GetTo()
	// check address
	if err := types.ValidateAddr(append(to, from)...); err != nil {
		logger.Warn(err)
		return newMakeTxResp(-1, err.Error(), nil, nil), nil
	}
	amounts := req.GetAmounts()
	fromAddress, _ := types.NewAddress(from)
	toHashes := make([]*types.AddressHash, 0, len(to))
	for _, addr := range to {
		address, _ := types.ParseAddress(addr)
		toHashes = append(toHashes, address.Hash160())
	}
	tx, utxos, err := rpcutil.MakeUnsignedTx(wa, fromAddress.Hash160(), toHashes,
		amounts)
	if err != nil {
		return newMakeTxResp(-1, err.Error(), nil, nil), nil
	}
	pbTx, err := tx.ConvToPbTx()
	if err != nil {
		return newMakeTxResp(-1, err.Error(), nil, nil), nil
	}
	rawMsgs, err := MakeTxRawMsgsForSign(tx, utxos...)
	if err != nil {
		return newMakeTxResp(-1, err.Error(), nil, nil), nil
	}
	return newMakeTxResp(0, "", pbTx, rawMsgs), nil
}

func (s *txServer) MakeUnsignedSplitAddrTx(
	ctx context.Context, req *rpcpb.MakeSplitAddrTxReq,
) (resp *rpcpb.MakeTxResp, err error) {

	defer func() {
		if resp.Code != 0 {
			logger.Warnf("make unsigned split addr tx: %s error: %s", tolog(req), resp.Message)
		} else {
			logger.Infof("make unsigned split addr tx: %s succeeded, response: %s",
				tolog(req), tolog(types.ConvPbTx(resp.GetTx())))
		}
	}()
	wa := s.server.GetWalletAgent()
	if wa == nil {
		return newMakeTxResp(-1, ErrAPINotSupported.Error(), nil, nil), nil
	}
	from, addrs := req.GetFrom(), req.GetAddrs()
	if err := types.ValidateAddr(append(addrs, from)...); err != nil {
		logger.Warn(err)
		return newMakeTxResp(-1, err.Error(), nil, nil), nil
	}
	toHashes := make([]*types.AddressHash, 0, len(addrs))
	for _, addr := range addrs {
		address, _ := types.ParseAddress(addr)
		toHashes = append(toHashes, address.Hash160())
	}
	weights := req.GetWeights()
	// make tx without sign
	fromAddress, _ := types.NewAddress(from)
	tx, utxos, err := rpcutil.MakeUnsignedSplitAddrTx(wa, fromAddress.Hash160(),
		toHashes, weights)
	if err != nil {
		return newMakeTxResp(-1, err.Error(), nil, nil), nil
	}
	pbTx, err := tx.ConvToPbTx()
	if err != nil {
		return newMakeTxResp(-1, err.Error(), nil, nil), nil
	}
	// calc raw msgs
	rawMsgs, err := MakeTxRawMsgsForSign(tx, utxos...)
	if err != nil {
		return newMakeTxResp(-1, err.Error(), nil, nil), nil
	}
	return newMakeTxResp(0, "success", pbTx, rawMsgs), nil
}

func newMakeTokenIssueTxResp(code int32, msg string) *rpcpb.MakeTokenIssueTxResp {
	return &rpcpb.MakeTokenIssueTxResp{
		Code:    code,
		Message: msg,
	}
}

func (s *txServer) MakeUnsignedTokenIssueTx(
	ctx context.Context, req *rpcpb.MakeTokenIssueTxReq,
) (resp *rpcpb.MakeTokenIssueTxResp, err error) {
	defer func() {
		if resp.Code != 0 {
			logger.Warnf("make unsigned token issue tx: %s error: %s", tolog(req), resp.Message)
		} else {
			logger.Infof("make unsigned token issue tx: %s succeeded, response: %s", tolog(req), tolog(types.ConvPbTx(resp.GetTx())))
		}
	}()
	if req.GetTag().GetDecimal() > maxDecimal {
		return newMakeTokenIssueTxResp(-1, "The range of decimal must be between 0 and 8"), nil
	}
	if req.Tag.Supply > math.MaxUint64/uint64(math.Pow10(int(req.Tag.Decimal))) {
		return newMakeTokenIssueTxResp(-1, "the value is too bigger"), nil
	}
	wa := s.server.GetWalletAgent()
	if wa == nil {
		return newMakeTokenIssueTxResp(-1, ErrAPINotSupported.Error()), nil
	}
	issuer, owner, tag := req.GetIssuer(), req.GetOwner(), req.GetTag()
	if err := types.ValidateAddr(issuer, owner); err != nil {
		logger.Warn(err)
		return newMakeTokenIssueTxResp(-1, err.Error()), nil
	}
	// make tx without sign
	issuerHash, _ := types.NewAddress(issuer)
	ownerHash, _ := types.NewAddress(owner)
	tx, issueOutIndex, utxos, err := rpcutil.MakeUnsignedTokenIssueTx(wa,
		issuerHash.Hash160(), ownerHash.Hash160(), tag)
	if err != nil {
		return newMakeTokenIssueTxResp(-1, err.Error()), nil
	}
	pbTx, err := tx.ConvToPbTx()
	if err != nil {
		return newMakeTokenIssueTxResp(-1, err.Error()), nil
	}
	// calc raw msgs
	rawMsgs, err := MakeTxRawMsgsForSign(tx, utxos...)
	if err != nil {
		return newMakeTokenIssueTxResp(-1, err.Error()), nil
	}
	resp = newMakeTokenIssueTxResp(0, "success")
	resp.IssueOutIndex, resp.Tx, resp.RawMsgs = issueOutIndex, pbTx, rawMsgs
	return resp, nil
}

func (s *txServer) MakeUnsignedTokenTransferTx(
	ctx context.Context, req *rpcpb.MakeTokenTransferTxReq,
) (resp *rpcpb.MakeTxResp, err error) {

	defer func() {
		if resp.Code != 0 {
			logger.Warnf("make unsigned token transfer tx: %s error: %s", tolog(req), resp.Message)
		} else {
			logger.Infof("make unsigned token transfer tx: %s succeeded, response: %s", tolog(req), tolog(types.ConvPbTx(resp.GetTx())))
		}
	}()
	wa := s.server.GetWalletAgent()
	if wa == nil {
		return newMakeTxResp(-1, ErrAPINotSupported.Error(), nil, nil), nil
	}
	from := req.GetFrom()
	to, amounts := req.GetTo(), req.GetAmounts()
	if err := types.ValidateAddr(append(to, from)...); err != nil {
		logger.Warn(err)
		return newMakeTxResp(-1, err.Error(), nil, nil), nil
	}
	fromAddress, _ := types.NewAddress(from)
	toHashes := make([]*types.AddressHash, 0, len(to))
	for _, addr := range to {
		address, _ := types.ParseAddress(addr)
		toHashes = append(toHashes, address.Hash160())
	}
	// parse token id
	tHashStr, tIdx := req.GetTokenHash(), req.GetTokenIndex()
	tHash := new(crypto.HashType)
	if err := tHash.SetString(tHashStr); err != nil {
		logger.Warn(err)
		return newMakeTxResp(-1, err.Error(), nil, nil), nil
	}
	op := types.NewOutPoint(tHash, tIdx)
	//
	tx, utxos, err := rpcutil.MakeUnsignedTokenTransferTx(wa, fromAddress.Hash160(),
		toHashes, amounts, (*types.TokenID)(op))
	if err != nil {
		return newMakeTxResp(-1, err.Error(), nil, nil), nil
	}
	pbTx, err := tx.ConvToPbTx()
	if err != nil {
		return newMakeTxResp(-1, err.Error(), nil, nil), nil
	}
	rawMsgs, err := MakeTxRawMsgsForSign(tx, utxos...)
	if err != nil {
		return newMakeTxResp(-1, err.Error(), nil, nil), nil
	}
	return newMakeTxResp(0, "", pbTx, rawMsgs), nil
}

//MakeUnsignedContractTx make contract tx
func (s *txServer) MakeUnsignedContractTx(
	ctx context.Context, req *rpcpb.MakeContractTxReq,
) (resp *rpcpb.MakeContractTxResp, err error) {
	defer func() {
		if resp.Code != 0 {
			logger.Warnf("make unsigned contract tx: %s error: %s", tolog(req), resp.Message)
		} else {
			logger.Debugf("make unsigned contract tx: %s succeeded, response: %s, "+
				"raw hash: %v, contract addr: %s", tolog(req), tolog(types.ConvPbTx(resp.GetTx())),
				tolog(resp.GetRawMsgs()), resp.ContractAddr)
		}
	}()
	wa := s.server.GetWalletAgent()
	from := req.GetFrom()
	amount, gasLimit := req.GetAmount(), req.GetGasLimit()
	byteCode, err := hex.DecodeString(req.GetData())
	if err != nil {
		return newMakeContractTxResp(-1, err.Error(), nil, nil, ""), nil
	}
	tx := new(types.Transaction)
	utxos := make([]*rpcpb.Utxo, 0)

	if err := types.ValidateAddr(from); err != nil ||
		!strings.HasPrefix(from, types.AddrTypeP2PKHPrefix) {
		return newMakeContractTxResp(-1, "invalid from address", nil, nil, ""), nil
	}
	fromAddress, err := types.NewAddress(from)
	if err != nil {
		return newMakeContractTxResp(-1, err.Error(), nil, nil, ""), nil
	}
	nonce := s.server.GetChainReader().TailState().GetNonce(*fromAddress.Hash160())
	if req.GetNonce() <= nonce {
		eStr := fmt.Sprintf("mismatch nonce(%d, %d on chain)", req.GetNonce(), nonce)
		return newMakeContractTxResp(-1, eStr, nil, nil, ""), nil
	}
	contractAddr := req.GetTo()
	if req.IsDeploy {
		if contractAddr != "" {
			eStr := "contract addr must be empty when deploy contract"
			return newMakeContractTxResp(-1, eStr, nil, nil, ""), nil
		}
		contractAddress, _ := types.MakeContractAddress(fromAddress, req.GetNonce())
		tx, utxos, err = rpcutil.MakeUnsignedContractDeployTx(wa, fromAddress.Hash160(),
			amount, gasLimit, req.GetNonce(), byteCode)
		if err != nil {
			return newMakeContractTxResp(-1, err.Error(), nil, nil, ""), nil
		}
		contractAddr = contractAddress.String()
	} else {
		contractAddress, err := types.NewContractAddress(contractAddr)
		if err != nil {
			return newMakeContractTxResp(-1, "invalid contract address", nil, nil, ""), nil
		}
		tx, utxos, err = rpcutil.MakeUnsignedContractCallTx(wa, fromAddress.Hash160(),
			amount, gasLimit, req.GetNonce(), contractAddress.Hash160(), byteCode)
		if err != nil {
			return newMakeContractTxResp(-1, err.Error(), nil, nil, ""), nil
		}
		contractAddr = ""
	}
	pbTx, err := tx.ConvToPbTx()
	if err != nil {
		return newMakeContractTxResp(-1, err.Error(), nil, nil, ""), nil
	}
	rawMsgs, err := MakeTxRawMsgsForSign(tx, utxos...)
	if err != nil {
		return newMakeContractTxResp(-1, err.Error(), nil, nil, ""), nil
	}
	return newMakeContractTxResp(0, "success", pbTx, rawMsgs, contractAddr), nil
}

func newMakeContractTxResp(
	code int32, msg string, tx *corepb.Transaction, rawMsgs []string, contractAddr string,
) *rpcpb.MakeContractTxResp {
	return &rpcpb.MakeContractTxResp{
		Code:         code,
		Message:      msg,
		Tx:           tx,
		RawMsgs:      rawMsgs,
		ContractAddr: contractAddr,
	}
}

func (s *txServer) MakeUnsignedCombineTx(
	ctx context.Context, req *rpcpb.MakeCombineTx,
) (resp *rpcpb.MakeTxResp, err error) {

	defer func() {
		if resp.Code != 0 {
			logger.Warnf("make unsigned combine tx: %s error: %s", tolog(req), resp.Message)
		} else {
			logger.Infof("make unsigned combine tx: %s succeeded, response: %s", tolog(req), tolog(types.ConvPbTx(resp.GetTx())))
		}
	}()
	wa := s.server.GetWalletAgent()
	if wa == nil {
		return newMakeTxResp(-1, ErrAPINotSupported.Error(), nil, nil), nil
	}
	from := req.GetAddr()
	fromAddress, err := types.NewAddress(from)
	if err != nil {
		logger.Warn(err)
		return newMakeTxResp(-1, err.Error(), nil, nil), nil
	}
	//
	var (
		tx    *types.Transaction
		utxos []*rpcpb.Utxo
	)
	// make tx
	tokenHashStr, tokenIdx := req.GetTokenHash(), req.GetTokenIndex()
	if tokenHashStr != "" {
		tokenHash := new(crypto.HashType)
		if err := tokenHash.SetString(tokenHashStr); err != nil {
			logger.Warn("make unsigned combine tx error, invalid token hash %s", req.GetTokenHash())
			return newMakeTxResp(-1, "invalid token hash", nil, nil), nil
		}
		tid := (*types.TokenID)(types.NewOutPoint(tokenHash, tokenIdx))
		tx, utxos, err = rpcutil.MakeUnsignedCombineTokenTx(wa, fromAddress.Hash160(), tid)
	} else {
		tx, utxos, err = rpcutil.MakeUnsignedCombineTx(wa, fromAddress.Hash160())
	}
	if err != nil {
		return newMakeTxResp(-1, err.Error(), nil, nil), nil
	}
	pbTx, err := tx.ConvToPbTx()
	if err != nil {
		return newMakeTxResp(-1, err.Error(), nil, nil), nil
	}
	// raw messages
	rawMsgs, err := MakeTxRawMsgsForSign(tx, utxos...)
	if err != nil {
		return newMakeTxResp(-1, err.Error(), nil, nil), nil
	}
	return newMakeTxResp(0, "", pbTx, rawMsgs), nil
}

// MakeTxRawMsgsForSign make tx raw msg for sign
func MakeTxRawMsgsForSign(tx *types.Transaction, utxos ...*rpcpb.Utxo) ([]string, error) {
	if len(tx.Vin) != len(utxos) {
		return nil, errors.New("invalid param")
	}
	msgs := make([]string, 0, len(tx.Vin))
	for i, u := range utxos {
		spk := u.GetTxOut().GetScriptPubKey()
		newTx := tx.Copy()
		for j, in := range newTx.Vin {
			if i != j {
				in.ScriptSig = nil
			} else {
				in.ScriptSig = spk
			}
		}
		data, err := newTx.Marshal()
		if err != nil {
			return nil, err
		}
		msgHash := crypto.DoubleHashH(data)
		msgs = append(msgs, hex.EncodeToString(msgHash[:]))
	}
	return msgs, nil
}

func tolog(v interface{}) string {
	bytes, err := json.Marshal(v)
	if err != nil {
		return ""
	}
	if len(bytes) > 4096 {
		bytes = bytes[:4096]
	}
	return string(bytes)
}<|MERGE_RESOLUTION|>--- conflicted
+++ resolved
@@ -226,11 +226,7 @@
 	if err := hash.SetString(req.Hash); err != nil {
 		return &rpcpb.GetRawTransactionResponse{Code: -1, Message: err.Error()}, nil
 	}
-<<<<<<< HEAD
 	_, tx, _, err := s.server.GetChainReader().LoadBlockInfoByTxHash(hash)
-=======
-	_, tx, err := s.server.GetChainReader().LoadBlockInfoByTxHash(*hash)
->>>>>>> 67cc91ad
 	if err != nil {
 		logger.Debug(err)
 		return &rpcpb.GetRawTransactionResponse{Code: -1, Message: err.Error()}, nil
