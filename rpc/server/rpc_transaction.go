--- conflicted
+++ resolved
@@ -13,11 +13,11 @@
 	"reflect"
 
 	"github.com/BOXFoundation/boxd/core"
-	"github.com/BOXFoundation/boxd/core/pb"
+	corepb "github.com/BOXFoundation/boxd/core/pb"
 	"github.com/BOXFoundation/boxd/core/txlogic"
 	"github.com/BOXFoundation/boxd/core/types"
 	"github.com/BOXFoundation/boxd/crypto"
-	"github.com/BOXFoundation/boxd/rpc/pb"
+	rpcpb "github.com/BOXFoundation/boxd/rpc/pb"
 	"github.com/BOXFoundation/boxd/rpc/rpcutil"
 )
 
@@ -370,24 +370,15 @@
 	if wa == nil || reflect.ValueOf(wa).IsNil() {
 		return newMakeTokenIssueTxResp(-1, ErrAPINotSupported.Error()), nil
 	}
-<<<<<<< HEAD
-	issuer, issuee, tag, gasPrice := req.GetIssuer(), req.GetIssuee(), req.GetTag(), req.GasPrice
-	if err := types.ValidateAddr(issuer, issuee); err != nil {
-=======
-	issuer, owner, tag, fee := req.GetIssuer(), req.GetOwner(), req.GetTag(), req.GetFee()
+	issuer, owner, tag, gasPrice := req.GetIssuer(), req.GetOwner(), req.GetTag(), req.GasPrice
 	if err := types.ValidateAddr(issuer, owner); err != nil {
->>>>>>> 02306668
 		logger.Warn(err)
 		return newMakeTokenIssueTxResp(-1, err.Error()), nil
 	}
 	gasUsed := gasPrice * core.TransferGasLimit
 	// make tx without sign
 	tx, issueOutIndex, utxos, err := rpcutil.MakeUnsignedTokenIssueTx(wa, issuer,
-<<<<<<< HEAD
-		issuee, tag, gasUsed)
-=======
-		owner, tag, fee)
->>>>>>> 02306668
+		owner, tag, gasUsed)
 	if err != nil {
 		return newMakeTokenIssueTxResp(-1, err.Error()), nil
 	}
