--- conflicted
+++ resolved
@@ -392,7 +392,6 @@
 	if err := vmErr(); err != nil {
 		return newCallResp(-1, err.Error()), nil
 	}
-<<<<<<< HEAD
 
 	// Make sure we have a contract to operate on, and bail out otherwise.
 	if err == nil && len(output) == 0 {
@@ -403,12 +402,8 @@
 		}
 	}
 
-	resp := newCallResp(0, "")
+	resp = newCallResp(0, "")
 	resp.Output = hex.EncodeToString(output)
-=======
-	resp = newCallResp(0, "")
-	resp.Output = hex.EncodeToString(ret)
->>>>>>> 31683e4a
 	return resp, nil
 }
 
