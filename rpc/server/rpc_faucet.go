--- conflicted
+++ resolved
@@ -94,30 +94,8 @@
 		}
 	}()
 
-<<<<<<< HEAD
-	md, ok := metadata.FromIncomingContext(ctx)
-	if !ok {
-		return newClaimResp(-1, "unable to parse ip from context"), err
-	}
-	cliIPs := md["x-forwarded-for"]
-
-	inWhiteList := false
-	if util.InStrings("*", f.whiteList) {
-		inWhiteList = true
-	} else {
-		for _, ip := range cliIPs {
-			if util.InStrings(ip, f.whiteList) {
-				inWhiteList = true
-				break
-			}
-		}
-	}
-	if !inWhiteList {
-		return newClaimResp(-1, "unauthorized IP!"), nil
-=======
 	if !isInIPs(ctx, f.whiteList) {
 		return newClaimResp(-1, "unauthorized IP!"), err
->>>>>>> f81c54ac
 	}
 
 	if req.Amount == 0 {
