// Copyright (c) 2018 ContentBox Authors.
// Use of this source code is governed by a MIT-style
// license that can be found in the LICENSE file.

package client

import (
	"context"
	"fmt"
	"github.com/BOXFoundation/boxd/core/pb"
	"github.com/BOXFoundation/boxd/util"
	"google.golang.org/grpc"
	"time"

	"github.com/BOXFoundation/boxd/core/types"
	"github.com/BOXFoundation/boxd/crypto"
	"github.com/BOXFoundation/boxd/rpc/pb"
<<<<<<< HEAD
	"github.com/BOXFoundation/boxd/script"
	"google.golang.org/grpc"
)

// CreateTransaction retrieves all the utxo of a public key, and use some of them to send transaction
func CreateTransaction(conn *grpc.ClientConn, fromAddress types.Address, targets map[types.Address]uint64, pubKeyBytes []byte, signer crypto.Signer) (*types.Transaction, error) {
	var total uint64
	for _, amount := range targets {
		total += amount
	}
	utxoResponse, err := FundTransaction(conn, fromAddress, total)
=======
)

// GetFeePrice gets the recommended mining fee price according to recent packed transactions
func GetFeePrice(conn *grpc.ClientConn) (uint64, error) {
	c := rpcpb.NewTransactionCommandClient(conn)
	ctx, cancel := context.WithTimeout(context.Background(), 10*time.Second)
	defer cancel()
	r, err := c.GetFeePrice(ctx, &rpcpb.GetFeePriceRequest{})
	return r.BoxPerByte, err
}
>>>>>>> 011cc4e9

// FundTransaction gets the utxo of a public key
func FundTransaction(conn *grpc.ClientConn, addr types.Address, amount uint64) (*rpcpb.ListUtxosResponse, error) {
	p2pkScript, err := getScriptAddressFromPubKeyHash(addr.Hash())
	if err != nil {
		return nil, err
	}
	logger.Debugf("Script Value: %v", p2pkScript)
	c := rpcpb.NewTransactionCommandClient(conn)
	ctx, cancel := context.WithTimeout(context.Background(), 10*time.Second)
	defer cancel()

	r, err := c.FundTransaction(ctx, &rpcpb.FundTransactionRequest{
		Addr:   addr.String(),
		Amount: amount,
	})
	if err != nil {
		return nil, err
	}
	logger.Debugf("Result: %+v", r)
	return r, nil
}

// FundTokenTransaction gets the utxo of a public key containing a certain amount of box and token
func FundTokenTransaction(conn *grpc.ClientConn, addr types.Address, token *types.OutPoint, boxAmount, tokenAmount uint64) (*rpcpb.ListUtxosResponse, error) {
	p2pkScript, err := getScriptAddressFromPubKeyHash(addr.Hash())
	if err != nil {
		return nil, err
	}
<<<<<<< HEAD
	txReq.Tx = tx

=======
	logger.Debugf("Script Value: %v", p2pkScript)
>>>>>>> 011cc4e9
	c := rpcpb.NewTransactionCommandClient(conn)
	ctx, cancel := context.WithTimeout(context.Background(), 10*time.Second)
	defer cancel()

	tokenBudges := make([]*rpcpb.TokenAmount, 0)
	if token != nil && tokenAmount > 0 {
		outPointMsg, err := token.ToProtoMessage()
		if err != nil {
			return nil, err
		}
		outPointPb, ok := outPointMsg.(*corepb.OutPoint)
		if !ok {
			return nil, fmt.Errorf("Invalid token outpoint")
		}
		tokenBudges = append(tokenBudges, &rpcpb.TokenAmount{
			Token:  outPointPb,
			Amount: tokenAmount,
		})
	}
	r, err := c.FundTransaction(ctx, &rpcpb.FundTransactionRequest{
		Addr:         addr.String(),
		Amount:       boxAmount,
		TokenBudgets: tokenBudges,
	})
	if err != nil {
		return nil, err
	}
	logger.Debugf("Result: %+v", r)
	return r, nil
}

// CreateTransaction retrieves all the utxo of a public key, and use some of them to send transaction
func CreateTransaction(conn *grpc.ClientConn, fromAddress types.Address, targets map[types.Address]uint64, pubKeyBytes []byte, signer crypto.Signer) (*types.Transaction, error) {
	var totalAmount uint64
	transferTargets := make([]*TransferParam, 0)
	for addr, amount := range targets {
		totalAmount += amount
		transferTargets = append(transferTargets, &TransferParam{
			addr:    addr,
			isToken: false,
			amount:  amount,
			token:   nil,
		})
	}
	change := &corepb.TxOut{
		Value:        0,
		ScriptPubKey: getScriptAddress(fromAddress),
	}

	price, err := GetFeePrice(conn)
	if err != nil {
		return nil, err
	}

	var tx *corepb.Transaction
	for {
		utxoResponse, err := FundTransaction(conn, fromAddress, totalAmount)
		if err != nil {
			return nil, err
		}
		if tx, err = generateTx(fromAddress, utxoResponse.GetUtxos(), transferTargets, change); err != nil {
			return nil, err
		}
		if err = signTransaction(tx, utxoResponse.GetUtxos(), pubKeyBytes, signer); err != nil {
			return nil, err
		}
		ok, adjustedAmount := tryBalance(tx, change, utxoResponse.Utxos, price)
		if ok {
			signTransaction(tx, utxoResponse.GetUtxos(), pubKeyBytes, signer)
			break
		}
		totalAmount = adjustedAmount
	}

	fmt.Println(util.PrettyPrint(tx))

	txReq := &rpcpb.SendTransactionRequest{Tx: tx}

<<<<<<< HEAD
// FundTransaction gets the utxo of a public key
func FundTransaction(conn *grpc.ClientConn, addr types.Address, amount uint64) (*rpcpb.ListUtxosResponse, error) {
	p2pkScript, err := getScriptAddress(addr.ScriptAddress())
	if err != nil {
		return nil, err
	}
	logger.Debugf("Script Value: %v", p2pkScript)
=======
>>>>>>> 011cc4e9
	c := rpcpb.NewTransactionCommandClient(conn)
	ctx, cancel := context.WithTimeout(context.Background(), 10*time.Second)
	defer cancel()

	r, err := c.SendTransaction(ctx, txReq)
	if err != nil {
		return nil, err
	}
	logger.Infof("Result: %+v", r)
	transaction := &types.Transaction{}
	transaction.FromProtoMessage(tx)
	return transaction, nil
}

// GetRawTransaction get the transaction info of given hash
func GetRawTransaction(conn *grpc.ClientConn, hash []byte) (*types.Transaction, error) {
	c := rpcpb.NewTransactionCommandClient(conn)
	ctx, cancel := context.WithTimeout(context.Background(), 10*time.Second)
	defer cancel()
	logger.Debugf("Get transaction of hash: %x", hash)

	r, err := c.GetRawTransaction(ctx, &rpcpb.GetRawTransactionRequest{Hash: hash})
	if err != nil {
		return nil, err
	}
	tx := &types.Transaction{}
	err = tx.FromProtoMessage(r.Tx)
	return tx, err
}

//ListUtxos list all utxos
func ListUtxos(conn *grpc.ClientConn) (*rpcpb.ListUtxosResponse, error) {
	c := rpcpb.NewTransactionCommandClient(conn)
	ctx, cancel := context.WithTimeout(context.Background(), 10*time.Second)
	defer cancel()
	r, err := c.ListUtxos(ctx, &rpcpb.ListUtxosRequest{})
	if err != nil {
		return nil, err
	}
	return r, nil
}

// GetBalance returns total amount of an address
func GetBalance(conn *grpc.ClientConn, addresses []string) (map[string]uint64, error) {
	c := rpcpb.NewTransactionCommandClient(conn)
	ctx, cancel := context.WithTimeout(context.Background(), 10*time.Second)
	defer cancel()
	r, err := c.GetBalance(ctx, &rpcpb.GetBalanceRequest{Addrs: addresses})
	if err != nil {
		return map[string]uint64{}, err
	}
	return r.GetBalances(), err
}<|MERGE_RESOLUTION|>--- conflicted
+++ resolved
@@ -7,27 +7,14 @@
 import (
 	"context"
 	"fmt"
-	"github.com/BOXFoundation/boxd/core/pb"
-	"github.com/BOXFoundation/boxd/util"
-	"google.golang.org/grpc"
 	"time"
 
+	"github.com/BOXFoundation/boxd/core/pb"
 	"github.com/BOXFoundation/boxd/core/types"
 	"github.com/BOXFoundation/boxd/crypto"
 	"github.com/BOXFoundation/boxd/rpc/pb"
-<<<<<<< HEAD
-	"github.com/BOXFoundation/boxd/script"
+	"github.com/BOXFoundation/boxd/util"
 	"google.golang.org/grpc"
-)
-
-// CreateTransaction retrieves all the utxo of a public key, and use some of them to send transaction
-func CreateTransaction(conn *grpc.ClientConn, fromAddress types.Address, targets map[types.Address]uint64, pubKeyBytes []byte, signer crypto.Signer) (*types.Transaction, error) {
-	var total uint64
-	for _, amount := range targets {
-		total += amount
-	}
-	utxoResponse, err := FundTransaction(conn, fromAddress, total)
-=======
 )
 
 // GetFeePrice gets the recommended mining fee price according to recent packed transactions
@@ -38,7 +25,6 @@
 	r, err := c.GetFeePrice(ctx, &rpcpb.GetFeePriceRequest{})
 	return r.BoxPerByte, err
 }
->>>>>>> 011cc4e9
 
 // FundTransaction gets the utxo of a public key
 func FundTransaction(conn *grpc.ClientConn, addr types.Address, amount uint64) (*rpcpb.ListUtxosResponse, error) {
@@ -68,12 +54,7 @@
 	if err != nil {
 		return nil, err
 	}
-<<<<<<< HEAD
-	txReq.Tx = tx
-
-=======
 	logger.Debugf("Script Value: %v", p2pkScript)
->>>>>>> 011cc4e9
 	c := rpcpb.NewTransactionCommandClient(conn)
 	ctx, cancel := context.WithTimeout(context.Background(), 10*time.Second)
 	defer cancel()
@@ -152,16 +133,6 @@
 
 	txReq := &rpcpb.SendTransactionRequest{Tx: tx}
 
-<<<<<<< HEAD
-// FundTransaction gets the utxo of a public key
-func FundTransaction(conn *grpc.ClientConn, addr types.Address, amount uint64) (*rpcpb.ListUtxosResponse, error) {
-	p2pkScript, err := getScriptAddress(addr.ScriptAddress())
-	if err != nil {
-		return nil, err
-	}
-	logger.Debugf("Script Value: %v", p2pkScript)
-=======
->>>>>>> 011cc4e9
 	c := rpcpb.NewTransactionCommandClient(conn)
 	ctx, cancel := context.WithTimeout(context.Background(), 10*time.Second)
 	defer cancel()
