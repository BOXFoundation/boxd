// Copyright (c) 2018 ContentBox Authors.
// Use of this source code is governed by a MIT-style
// license that can be found in the LICENSE file.

package client

import (
	"context"
<<<<<<< HEAD
	"fmt"
	"google.golang.org/grpc"
=======
>>>>>>> f066f1cf
	"time"

	"github.com/BOXFoundation/boxd/core/types"
	"github.com/BOXFoundation/boxd/crypto"
	"github.com/BOXFoundation/boxd/rpc/pb"
<<<<<<< HEAD
	"github.com/BOXFoundation/boxd/script"
=======
	"github.com/spf13/viper"
>>>>>>> f066f1cf
)

// GetFeePrice gets the recommended mining fee price according to recent packed transactions
func GetFeePrice(conn *grpc.ClientConn) (uint64, error) {
	c := rpcpb.NewTransactionCommandClient(conn)
	ctx, cancel := context.WithTimeout(context.Background(), 10*time.Second)
	defer cancel()
	r, err := c.GetFeePrice(ctx, &rpcpb.GetFeePriceRequest{})
	return r.BoxPerByte, err
}

// CreateTransaction retrieves all the utxo of a public key, and use some of them to send transaction
<<<<<<< HEAD
func CreateTransaction(conn *grpc.ClientConn, fromAddress types.Address, targets map[types.Address]uint64, pubKeyBytes []byte, signer crypto.Signer) (*types.Transaction, error) {
	var total, adjustedAmount uint64
	for _, amount := range targets {
		total += amount
	}
	change := &corepb.TxOut{ScriptPubKey: getScriptAddress(fromAddress)}
	gasPrice, err := GetFeePrice(conn)
	if err != nil {
		return nil, err
	}
	var tx *corepb.Transaction
	for {
		utxoResponse, err := FundTransaction(conn, fromAddress, total)
		if err != nil {
			return nil, err
		}
		tx, adjustedAmount = tryGenerateTx(utxoResponse.Utxos, targets, change, gasPrice)
		if tx != nil {
			break
		}
		if adjustedAmount > total {
			total = adjustedAmount
		} else {
			return nil, fmt.Errorf("unable to fund transaction with proper gas fee")
		}
	}
	if err := signTransaction(tx, fromAddress.ScriptAddress(), pubKeyBytes, signer); err != nil {
=======
func CreateTransaction(v *viper.Viper, fromAddress types.Address, targets map[types.Address]uint64,
	pubKeyBytes []byte, signer crypto.Signer) (*types.Transaction, error) {

	var total uint64
	for _, amount := range targets {
		total += amount
	}
	utxoResponse, err := FundTransaction(v, fromAddress, total)
	if err != nil {
		return nil, err
	}

	txReq := &rpcpb.SendTransactionRequest{}
	tx, err := wrapTransaction(fromAddress, targets, pubKeyBytes, utxoResponse, false, false, nil, 0, nil, signer)
	if err != nil {
>>>>>>> f066f1cf
		return nil, err
	}

	txReq := &rpcpb.SendTransactionRequest{Tx: tx}

	c := rpcpb.NewTransactionCommandClient(conn)
	ctx, cancel := context.WithTimeout(context.Background(), 10*time.Second)
	defer cancel()

	r, err := c.SendTransaction(ctx, txReq)
	if err != nil {
		return nil, err
	}
	logger.Infof("Result: %+v", r)
	transaction := &types.Transaction{}
	transaction.FromProtoMessage(tx)
	return transaction, nil
}

<<<<<<< HEAD
func tryGenerateTx(utxos []*rpcpb.Utxo, targets map[types.Address]uint64, change *corepb.TxOut, gasPricePerByte uint64) (*corepb.Transaction, uint64) {
	tx := &corepb.Transaction{}
	var inputAmount, outputAmount uint64
	txIn := make([]*corepb.TxIn, len(utxos))
	for i, utxo := range utxos {
		txIn[i] = &corepb.TxIn{
			PrevOutPoint: &corepb.OutPoint{
				Hash:  utxo.GetOutPoint().Hash,
				Index: utxo.GetOutPoint().GetIndex(),
			},
			ScriptSig: []byte{},
			Sequence:  uint32(i),
		}
		inputAmount += utxo.GetTxOut().GetValue()
	}
	tx.Vin = txIn
	vout := make([]*corepb.TxOut, 0)
	for addr, amount := range targets {
		toScript := getScriptAddress(addr)
		vout = append(vout, &corepb.TxOut{Value: amount, ScriptPubKey: toScript})
		outputAmount += amount
	}

	if inputAmount > outputAmount && change != nil {
		vout = append(vout, change)
	}
	tx.Vout = vout

	feeNeeded := calcFeeNeeded(tx, gasPricePerByte)
	if feeNeeded+outputAmount <= inputAmount {
		change.Value = inputAmount - outputAmount - feeNeeded
		fmt.Println("Fee used:", feeNeeded)
		return tx, 0
	}
	return nil, feeNeeded + outputAmount
}

func calcFeeNeeded(tx *corepb.Transaction, gasFeePerByte uint64) uint64 {
	var totalBytes int
	for _, vin := range tx.Vin {
		totalBytes += len(vin.ScriptSig)
	}
	for _, vout := range tx.Vout {
		totalBytes += len(vout.ScriptPubKey)
	}
	return uint64(totalBytes) * gasFeePerByte
}

func signTransaction(tx *corepb.Transaction, fromPubKeyHash, fromPubKeyBytes []byte, signer crypto.Signer) error {
	// Sign the tx inputs
	fromScript, err := getScriptAddressFromPubKeyHash(fromPubKeyHash)
	if err != nil {
		return err
	}
	prevScriptPubKey := script.NewScriptFromBytes(fromScript)

	typedTx := &types.Transaction{}
	if err := typedTx.FromProtoMessage(tx); err != nil {
		return err
	}
	for txInIdx, txIn := range typedTx.Vin {
		sigHash, err := script.CalcTxHashForSig(fromScript, typedTx, txInIdx)
		if err != nil {
			return err
		}
		sig, err := signer.Sign(sigHash)
		if err != nil {
			return err
		}
		scriptSig := script.SignatureScript(sig, fromPubKeyBytes)
		txIn.ScriptSig = *scriptSig
		tx.Vin[txInIdx].ScriptSig = *scriptSig

		// test to ensure
		if err = script.Validate(scriptSig, prevScriptPubKey, typedTx, txInIdx); err != nil {
			return err
		}
	}
	return nil
}

// FundTransaction gets the utxo of a public key
func FundTransaction(conn *grpc.ClientConn, addr types.Address, amount uint64) (*rpcpb.ListUtxosResponse, error) {
	p2pkScript, err := getScriptAddressFromPubKeyHash(addr.ScriptAddress())
	if err != nil {
		return nil, err
	}
	logger.Debugf("Script Value: %v", p2pkScript)
	c := rpcpb.NewTransactionCommandClient(conn)
	ctx, cancel := context.WithTimeout(context.Background(), 10*time.Second)
	defer cancel()

	r, err := c.FundTransaction(ctx, &rpcpb.FundTransactionRequest{
		Addr:   addr.EncodeAddress(),
		Amount: amount,
	})
	if err != nil {
		return nil, err
	}
	logger.Debugf("Result: %+v", r)
	return r, nil
}

=======
>>>>>>> f066f1cf
// GetRawTransaction get the transaction info of given hash
func GetRawTransaction(conn *grpc.ClientConn, hash []byte) (*types.Transaction, error) {
	c := rpcpb.NewTransactionCommandClient(conn)
	ctx, cancel := context.WithTimeout(context.Background(), 10*time.Second)
	defer cancel()
	logger.Debugf("Get transaction of hash: %x", hash)

	r, err := c.GetRawTransaction(ctx, &rpcpb.GetRawTransactionRequest{Hash: hash})
	if err != nil {
		return nil, err
	}
	tx := &types.Transaction{}
	err = tx.FromProtoMessage(r.Tx)
	return tx, err
}

//ListUtxos list all utxos
func ListUtxos(conn *grpc.ClientConn) (*rpcpb.ListUtxosResponse, error) {
	c := rpcpb.NewTransactionCommandClient(conn)
	ctx, cancel := context.WithTimeout(context.Background(), 10*time.Second)
	defer cancel()
	r, err := c.ListUtxos(ctx, &rpcpb.ListUtxosRequest{})
	if err != nil {
		return nil, err
	}
	return r, nil
}

// GetBalance returns total amount of an address
func GetBalance(conn *grpc.ClientConn, addresses []string) (map[string]uint64, error) {
	c := rpcpb.NewTransactionCommandClient(conn)
	ctx, cancel := context.WithTimeout(context.Background(), 10*time.Second)
	defer cancel()
	r, err := c.GetBalance(ctx, &rpcpb.GetBalanceRequest{Addrs: addresses})
	if err != nil {
		return map[string]uint64{}, err
	}
	return r.GetBalances(), err
}<|MERGE_RESOLUTION|>--- conflicted
+++ resolved
@@ -6,21 +6,12 @@
 
 import (
 	"context"
-<<<<<<< HEAD
-	"fmt"
 	"google.golang.org/grpc"
-=======
->>>>>>> f066f1cf
 	"time"
 
 	"github.com/BOXFoundation/boxd/core/types"
 	"github.com/BOXFoundation/boxd/crypto"
 	"github.com/BOXFoundation/boxd/rpc/pb"
-<<<<<<< HEAD
-	"github.com/BOXFoundation/boxd/script"
-=======
-	"github.com/spf13/viper"
->>>>>>> f066f1cf
 )
 
 // GetFeePrice gets the recommended mining fee price according to recent packed transactions
@@ -32,52 +23,72 @@
 	return r.BoxPerByte, err
 }
 
-// CreateTransaction retrieves all the utxo of a public key, and use some of them to send transaction
-<<<<<<< HEAD
-func CreateTransaction(conn *grpc.ClientConn, fromAddress types.Address, targets map[types.Address]uint64, pubKeyBytes []byte, signer crypto.Signer) (*types.Transaction, error) {
-	var total, adjustedAmount uint64
-	for _, amount := range targets {
-		total += amount
-	}
-	change := &corepb.TxOut{ScriptPubKey: getScriptAddress(fromAddress)}
-	gasPrice, err := GetFeePrice(conn)
+// FundTransaction gets the utxo of a public key
+func FundTransaction(conn *grpc.ClientConn, addr types.Address, amount uint64) (*rpcpb.ListUtxosResponse, error) {
+	p2pkScript, err := getScriptAddressFromPubKeyHash(addr.Hash())
 	if err != nil {
 		return nil, err
 	}
-	var tx *corepb.Transaction
-	for {
-		utxoResponse, err := FundTransaction(conn, fromAddress, total)
-		if err != nil {
-			return nil, err
-		}
-		tx, adjustedAmount = tryGenerateTx(utxoResponse.Utxos, targets, change, gasPrice)
-		if tx != nil {
-			break
-		}
-		if adjustedAmount > total {
-			total = adjustedAmount
-		} else {
-			return nil, fmt.Errorf("unable to fund transaction with proper gas fee")
-		}
+	logger.Debugf("Script Value: %v", p2pkScript)
+	c := rpcpb.NewTransactionCommandClient(conn)
+	ctx, cancel := context.WithTimeout(context.Background(), 10*time.Second)
+	defer cancel()
+
+	r, err := c.FundTransaction(ctx, &rpcpb.FundTransactionRequest{
+		Addr:   addr.String(),
+		Amount: amount,
+	})
+	if err != nil {
+		return nil, err
 	}
-	if err := signTransaction(tx, fromAddress.ScriptAddress(), pubKeyBytes, signer); err != nil {
-=======
-func CreateTransaction(v *viper.Viper, fromAddress types.Address, targets map[types.Address]uint64,
-	pubKeyBytes []byte, signer crypto.Signer) (*types.Transaction, error) {
+	logger.Debugf("Result: %+v", r)
+	return r, nil
+}
+
+// CreateTransaction retrieves all the utxo of a public key, and use some of them to send transaction
+func CreateTransaction(conn *grpc.ClientConn, fromAddress types.Address, targets map[types.Address]uint64, pubKeyBytes []byte, signer crypto.Signer) (*types.Transaction, error) {
+	//var total, adjustedAmount uint64
+	//for _, amount := range targets {
+	//	total += amount
+	//}
+	//change := &corepb.TxOut{ScriptPubKey: getScriptAddress(fromAddress)}
+	//gasPrice, err := GetFeePrice(conn)
+	//if err != nil {
+	//	return nil, err
+	//}
+	//var tx *corepb.Transaction
+	//for {
+	//	utxoResponse, err := FundTransaction(conn, fromAddress, total)
+	//	if err != nil {
+	//		return nil, err
+	//	}
+	//	tx, adjustedAmount = tryGenerateTx(utxoResponse.Utxos, targets, change, gasPrice)
+	//	if tx != nil {
+	//		break
+	//	}
+	//	if adjustedAmount > total {
+	//		total = adjustedAmount
+	//	} else {
+	//		return nil, fmt.Errorf("unable to fund transaction with proper gas fee")
+	//	}
+	//}
+	//if err := signTransaction(tx, fromAddress.Hash(), pubKeyBytes, signer); err != nil {
+	//=======
+	//func CreateTransaction(v *viper.Viper, fromAddress types.Address, targets map[types.Address]uint64,
+	//	pubKeyBytes []byte, signer crypto.Signer) (*types.Transaction, error) {
 
 	var total uint64
 	for _, amount := range targets {
 		total += amount
 	}
-	utxoResponse, err := FundTransaction(v, fromAddress, total)
+	utxoResponse, err := FundTransaction(conn, fromAddress, total)
 	if err != nil {
 		return nil, err
 	}
 
-	txReq := &rpcpb.SendTransactionRequest{}
 	tx, err := wrapTransaction(fromAddress, targets, pubKeyBytes, utxoResponse, false, false, nil, 0, nil, signer)
 	if err != nil {
->>>>>>> f066f1cf
+		//>>>>>>> develop
 		return nil, err
 	}
 
@@ -97,112 +108,6 @@
 	return transaction, nil
 }
 
-<<<<<<< HEAD
-func tryGenerateTx(utxos []*rpcpb.Utxo, targets map[types.Address]uint64, change *corepb.TxOut, gasPricePerByte uint64) (*corepb.Transaction, uint64) {
-	tx := &corepb.Transaction{}
-	var inputAmount, outputAmount uint64
-	txIn := make([]*corepb.TxIn, len(utxos))
-	for i, utxo := range utxos {
-		txIn[i] = &corepb.TxIn{
-			PrevOutPoint: &corepb.OutPoint{
-				Hash:  utxo.GetOutPoint().Hash,
-				Index: utxo.GetOutPoint().GetIndex(),
-			},
-			ScriptSig: []byte{},
-			Sequence:  uint32(i),
-		}
-		inputAmount += utxo.GetTxOut().GetValue()
-	}
-	tx.Vin = txIn
-	vout := make([]*corepb.TxOut, 0)
-	for addr, amount := range targets {
-		toScript := getScriptAddress(addr)
-		vout = append(vout, &corepb.TxOut{Value: amount, ScriptPubKey: toScript})
-		outputAmount += amount
-	}
-
-	if inputAmount > outputAmount && change != nil {
-		vout = append(vout, change)
-	}
-	tx.Vout = vout
-
-	feeNeeded := calcFeeNeeded(tx, gasPricePerByte)
-	if feeNeeded+outputAmount <= inputAmount {
-		change.Value = inputAmount - outputAmount - feeNeeded
-		fmt.Println("Fee used:", feeNeeded)
-		return tx, 0
-	}
-	return nil, feeNeeded + outputAmount
-}
-
-func calcFeeNeeded(tx *corepb.Transaction, gasFeePerByte uint64) uint64 {
-	var totalBytes int
-	for _, vin := range tx.Vin {
-		totalBytes += len(vin.ScriptSig)
-	}
-	for _, vout := range tx.Vout {
-		totalBytes += len(vout.ScriptPubKey)
-	}
-	return uint64(totalBytes) * gasFeePerByte
-}
-
-func signTransaction(tx *corepb.Transaction, fromPubKeyHash, fromPubKeyBytes []byte, signer crypto.Signer) error {
-	// Sign the tx inputs
-	fromScript, err := getScriptAddressFromPubKeyHash(fromPubKeyHash)
-	if err != nil {
-		return err
-	}
-	prevScriptPubKey := script.NewScriptFromBytes(fromScript)
-
-	typedTx := &types.Transaction{}
-	if err := typedTx.FromProtoMessage(tx); err != nil {
-		return err
-	}
-	for txInIdx, txIn := range typedTx.Vin {
-		sigHash, err := script.CalcTxHashForSig(fromScript, typedTx, txInIdx)
-		if err != nil {
-			return err
-		}
-		sig, err := signer.Sign(sigHash)
-		if err != nil {
-			return err
-		}
-		scriptSig := script.SignatureScript(sig, fromPubKeyBytes)
-		txIn.ScriptSig = *scriptSig
-		tx.Vin[txInIdx].ScriptSig = *scriptSig
-
-		// test to ensure
-		if err = script.Validate(scriptSig, prevScriptPubKey, typedTx, txInIdx); err != nil {
-			return err
-		}
-	}
-	return nil
-}
-
-// FundTransaction gets the utxo of a public key
-func FundTransaction(conn *grpc.ClientConn, addr types.Address, amount uint64) (*rpcpb.ListUtxosResponse, error) {
-	p2pkScript, err := getScriptAddressFromPubKeyHash(addr.ScriptAddress())
-	if err != nil {
-		return nil, err
-	}
-	logger.Debugf("Script Value: %v", p2pkScript)
-	c := rpcpb.NewTransactionCommandClient(conn)
-	ctx, cancel := context.WithTimeout(context.Background(), 10*time.Second)
-	defer cancel()
-
-	r, err := c.FundTransaction(ctx, &rpcpb.FundTransactionRequest{
-		Addr:   addr.EncodeAddress(),
-		Amount: amount,
-	})
-	if err != nil {
-		return nil, err
-	}
-	logger.Debugf("Result: %+v", r)
-	return r, nil
-}
-
-=======
->>>>>>> f066f1cf
 // GetRawTransaction get the transaction info of given hash
 func GetRawTransaction(conn *grpc.ClientConn, hash []byte) (*types.Transaction, error) {
 	c := rpcpb.NewTransactionCommandClient(conn)
