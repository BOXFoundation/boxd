// Copyright (c) 2018 ContentBox Authors.
// Use of this source code is governed by a MIT-style
// license that can be found in the LICENSE file.

package client

import (
	"context"
	"fmt"
	"google.golang.org/grpc"
	"sort"
	"time"

	"github.com/BOXFoundation/boxd/core/pb"
	"github.com/BOXFoundation/boxd/core/types"
	"github.com/BOXFoundation/boxd/crypto"
	"github.com/BOXFoundation/boxd/rpc/pb"
	"github.com/BOXFoundation/boxd/script"
)

// CreateTransaction retrieves all the utxo of a public key, and use some of them to send transaction
func CreateTransaction(conn *grpc.ClientConn, fromAddress types.Address, targets map[types.Address]uint64, pubKeyBytes []byte, signer crypto.Signer) (*types.Transaction, error) {
	var total uint64
	for _, amount := range targets {
		total += amount
	}
	utxoResponse, err := FundTransaction(conn, fromAddress, total)

	if err != nil {
		return nil, err
	}

	txReq := &rpcpb.SendTransactionRequest{}
<<<<<<< HEAD
	utxos, err := SelectUtxo(utxoResponse, amount)
	if err != nil {
		return nil, err
	}
	tx, err := WrapTransaction(fromAddress.ScriptAddress(), toAddress.ScriptAddress(), pubKeyBytes, utxos, amount, signer)
=======
	utxos, err := selectUtxo(utxoResponse, total)
	if err != nil {
		return nil, err
	}
	tx, err := wrapTransaction(fromAddress.ScriptAddress(), targets, pubKeyBytes, utxos, signer)
>>>>>>> b8289723
	if err != nil {
		return nil, err
	}
	txReq.Tx = tx

	c := rpcpb.NewTransactionCommandClient(conn)
	ctx, cancel := context.WithTimeout(context.Background(), 10*time.Second)
	defer cancel()

	r, err := c.SendTransaction(ctx, txReq)
	if err != nil {
		return nil, err
	}
	logger.Infof("Result: %+v", r)
	transaction := &types.Transaction{}
	transaction.FromProtoMessage(tx)
	return transaction, nil
}

// SelectUtxo select utxo
func SelectUtxo(resp *rpcpb.ListUtxosResponse, amount uint64) ([]*rpcpb.Utxo, error) {
	utxoList := resp.GetUtxos()
	sort.Slice(utxoList, func(i, j int) bool {
		return utxoList[i].GetTxOut().GetValue() < utxoList[j].GetTxOut().GetValue()
	})
	var current uint64
	resultList := []*rpcpb.Utxo{}
	for _, utxo := range utxoList {
		if utxo.IsSpent {
			continue
		}
		current += utxo.GetTxOut().GetValue()
		resultList = append(resultList, utxo)
		if current >= amount {
			return resultList, nil
		}
	}
	return nil, fmt.Errorf("Not enough balance")
}

<<<<<<< HEAD
// WrapTransaction wrap a transaction
func WrapTransaction(fromPubKeyHash, toPubKeyHash, fromPubKeyBytes []byte, utxos []*rpcpb.Utxo, amount uint64, signer crypto.Signer) (*corepb.Transaction, error) {
=======
func wrapTransaction(fromPubKeyHash []byte, targets map[types.Address]uint64, fromPubKeyBytes []byte, utxos []*rpcpb.Utxo, signer crypto.Signer) (*corepb.Transaction, error) {
>>>>>>> b8289723
	tx := &corepb.Transaction{}
	var current, total uint64
	txIn := make([]*corepb.TxIn, len(utxos))
	logger.Debugf("wrap transaction, utxos:%+v\n", utxos)
	for i, utxo := range utxos {
		txIn[i] = &corepb.TxIn{
			PrevOutPoint: &corepb.OutPoint{
				Hash:  utxo.GetOutPoint().Hash,
				Index: utxo.GetOutPoint().GetIndex(),
			},
			ScriptSig: []byte{},
			Sequence:  uint32(i),
		}
		current += utxo.GetTxOut().GetValue()
	}
	tx.Vin = txIn
	vout := make([]*corepb.TxOut, 0)
	fromScript, err := getScriptAddress(fromPubKeyHash)
	prevScriptPubKey := script.NewScriptFromBytes(fromScript)
	if err != nil {
		return nil, err
	}
	for addr, amount := range targets {
		toScript, err := getScriptAddress(addr.ScriptAddress())
		if err != nil {
			return nil, err
		}
		vout = append(vout, &corepb.TxOut{Value: amount, ScriptPubKey: toScript})
		total += amount
	}
	//toScript, err := getScriptAddress(toPubKeyHash)
	//if err != nil {
	//	return nil, err
	//}

	//fromScript, err := getScriptAddress(fromPubKeyHash)
	//prevScriptPubKey := script.NewScriptFromBytes(fromScript)
	//if err != nil {
	//	return nil, err
	//}
	//tx.Vout = []*corepb.TxOut{{
	//	Value:        amount,
	//	ScriptPubKey: toScript,
	//}}
	if current > total {
		vout = append(vout, &corepb.TxOut{
			Value:        current - total,
			ScriptPubKey: fromScript,
		})
	}

	tx.Vout = vout

	// Sign the tx inputs
	typedTx := &types.Transaction{}
	if err = typedTx.FromProtoMessage(tx); err != nil {
		return nil, err
	}
	for txInIdx, txIn := range typedTx.Vin {
		sigHash, err := script.CalcTxHashForSig(fromScript, typedTx, txInIdx)
		if err != nil {
			return nil, err
		}
		sig, err := signer.Sign(sigHash)
		if err != nil {
			return nil, err
		}
		scriptSig := script.SignatureScript(sig, fromPubKeyBytes)
		txIn.ScriptSig = *scriptSig
		tx.Vin[txInIdx].ScriptSig = *scriptSig

		// test to ensure
		if err = script.Validate(scriptSig, prevScriptPubKey, typedTx, txInIdx); err != nil {
			return nil, err
		}
	}

	return tx, nil
}

// FundTransaction gets the utxo of a public key
func FundTransaction(conn *grpc.ClientConn, addr types.Address, amount uint64) (*rpcpb.ListUtxosResponse, error) {
	p2pkScript, err := getScriptAddress(addr.ScriptAddress())
	if err != nil {
		return nil, err
	}
	logger.Debugf("Script Value: %v", p2pkScript)
	c := rpcpb.NewTransactionCommandClient(conn)
	ctx, cancel := context.WithTimeout(context.Background(), 10*time.Second)
	defer cancel()

	r, err := c.FundTransaction(ctx, &rpcpb.FundTransactionRequest{
		Addr:   addr.EncodeAddress(),
		Amount: amount,
	})
	if err != nil {
		return nil, err
	}
	logger.Debugf("Result: %+v", r)
	return r, nil
}

// GetRawTransaction get the transaction info of given hash
func GetRawTransaction(conn *grpc.ClientConn, hash []byte) (*types.Transaction, error) {
	c := rpcpb.NewTransactionCommandClient(conn)
	ctx, cancel := context.WithTimeout(context.Background(), 10*time.Second)
	defer cancel()
	logger.Debugf("Get transaction of hash: %x", hash)

	r, err := c.GetRawTransaction(ctx, &rpcpb.GetRawTransactionRequest{Hash: hash})
	if err != nil {
		return nil, err
	}
	tx := &types.Transaction{}
	err = tx.FromProtoMessage(r.Tx)
	return tx, err
}

//ListUtxos list all utxos
func ListUtxos(conn *grpc.ClientConn) (*rpcpb.ListUtxosResponse, error) {
	c := rpcpb.NewTransactionCommandClient(conn)
	ctx, cancel := context.WithTimeout(context.Background(), 10*time.Second)
	defer cancel()
	r, err := c.ListUtxos(ctx, &rpcpb.ListUtxosRequest{})
	if err != nil {
		return nil, err
	}
	return r, nil
}

// GetBalance returns total amount of an address
func GetBalance(conn *grpc.ClientConn, addresses []string) (map[string]uint64, error) {
	c := rpcpb.NewTransactionCommandClient(conn)
	ctx, cancel := context.WithTimeout(context.Background(), 10*time.Second)
	defer cancel()
	r, err := c.GetBalance(ctx, &rpcpb.GetBalanceRequest{Addrs: addresses})
	if err != nil {
		return map[string]uint64{}, err
	}
	return r.GetBalances(), err
}<|MERGE_RESOLUTION|>--- conflicted
+++ resolved
@@ -7,7 +7,6 @@
 import (
 	"context"
 	"fmt"
-	"google.golang.org/grpc"
 	"sort"
 	"time"
 
@@ -16,6 +15,7 @@
 	"github.com/BOXFoundation/boxd/crypto"
 	"github.com/BOXFoundation/boxd/rpc/pb"
 	"github.com/BOXFoundation/boxd/script"
+	"google.golang.org/grpc"
 )
 
 // CreateTransaction retrieves all the utxo of a public key, and use some of them to send transaction
@@ -31,19 +31,11 @@
 	}
 
 	txReq := &rpcpb.SendTransactionRequest{}
-<<<<<<< HEAD
-	utxos, err := SelectUtxo(utxoResponse, amount)
-	if err != nil {
-		return nil, err
-	}
-	tx, err := WrapTransaction(fromAddress.ScriptAddress(), toAddress.ScriptAddress(), pubKeyBytes, utxos, amount, signer)
-=======
 	utxos, err := selectUtxo(utxoResponse, total)
 	if err != nil {
 		return nil, err
 	}
 	tx, err := wrapTransaction(fromAddress.ScriptAddress(), targets, pubKeyBytes, utxos, signer)
->>>>>>> b8289723
 	if err != nil {
 		return nil, err
 	}
@@ -84,12 +76,7 @@
 	return nil, fmt.Errorf("Not enough balance")
 }
 
-<<<<<<< HEAD
-// WrapTransaction wrap a transaction
-func WrapTransaction(fromPubKeyHash, toPubKeyHash, fromPubKeyBytes []byte, utxos []*rpcpb.Utxo, amount uint64, signer crypto.Signer) (*corepb.Transaction, error) {
-=======
 func wrapTransaction(fromPubKeyHash []byte, targets map[types.Address]uint64, fromPubKeyBytes []byte, utxos []*rpcpb.Utxo, signer crypto.Signer) (*corepb.Transaction, error) {
->>>>>>> b8289723
 	tx := &corepb.Transaction{}
 	var current, total uint64
 	txIn := make([]*corepb.TxIn, len(utxos))
