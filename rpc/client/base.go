// Copyright (c) 2018 ContentBox Authors.
// Use of this source code is governed by a MIT-style
// license that can be found in the LICENSE file.

package client

import (
	"bytes"
	"context"
	"fmt"
	"reflect"
	"sort"
	"time"

	"github.com/BOXFoundation/boxd/config"
	"github.com/BOXFoundation/boxd/core/pb"
	"github.com/BOXFoundation/boxd/core/types"
	"github.com/BOXFoundation/boxd/crypto"
	"github.com/BOXFoundation/boxd/log"
	"github.com/BOXFoundation/boxd/rpc/pb"
	"github.com/BOXFoundation/boxd/script"
	"github.com/spf13/viper"
	"google.golang.org/grpc"
)

var logger = log.NewLogger("rpcclient") // logger for client package

func unmarshalConfig(v *viper.Viper) *config.Config {
	var cfg config.Config
	viper.Unmarshal(&cfg)
	return &cfg
}

func mustConnect(v *viper.Viper) *grpc.ClientConn {
	var cfg = unmarshalConfig(v)
	conn, err := grpc.Dial(fmt.Sprintf("%s:%d", cfg.RPC.Address, cfg.RPC.Port), grpc.WithInsecure())
	if err != nil {
		panic("Fail to establish grpc connection")
	}
	return conn
}

<<<<<<< HEAD
func getScriptAddressFromPubKeyHash(pubKeyHash []byte) ([]byte, error) {
=======
// returns p2pkh scriptPubKey
func getPayToPubKeyHashScript(pubKeyHash []byte) ([]byte, error) {
>>>>>>> f066f1cf
	addr, err := types.NewAddressPubKeyHash(pubKeyHash)
	if err != nil {
		return nil, err
	}
<<<<<<< HEAD
	return *script.PayToPubKeyHashScript(addr.ScriptAddress()), nil
}

func getScriptAddress(address types.Address) []byte {
	return *script.PayToPubKeyHashScript(address.ScriptAddress())
}

// NewConnectionWithViper initializes a grpc connection using configs parsed by viper
func NewConnectionWithViper(v *viper.Viper) *grpc.ClientConn {
	return mustConnect(v)
}

// NewConnectionWithHostPort initializes a grpc connection using host and port params
func NewConnectionWithHostPort(host string, port int) *grpc.ClientConn {
	conn, err := grpc.Dial(fmt.Sprintf("%s:%d", host, port), grpc.WithInsecure())
	if err != nil {
		panic("Fail to establish grpc connection")
	}
	return conn
=======
	return *script.PayToPubKeyHashScript(addr.Hash()), nil
}

// returns token issurance scriptPubKey
func getIssueTokenScript(pubKeyHash []byte, tokenName string, tokenTotalSupply uint64) ([]byte, error) {
	addr, err := types.NewAddressPubKeyHash(pubKeyHash)
	if err != nil {
		return nil, err
	}
	issueParams := &script.IssueParams{Name: tokenName, TotalSupply: tokenTotalSupply}
	return *script.IssueTokenScript(addr.Hash(), issueParams), nil
}

// returns token transfer scriptPubKey
func getTransferTokenScript(pubKeyHash []byte, tokenTxHash *crypto.HashType, tokenTxOutIdx uint32, amount uint64) ([]byte, error) {
	addr, err := types.NewAddressPubKeyHash(pubKeyHash)
	if err != nil {
		return nil, err
	}

	transferParams := &script.TransferParams{}
	transferParams.Hash = *tokenTxHash
	transferParams.Index = tokenTxOutIdx
	transferParams.Amount = amount

	script := script.TransferTokenScript(addr.Hash(), transferParams)
	return *script, nil
}

// get token amount in the passed utxo
func getUtxoTokenAmount(utxo *rpcpb.Utxo, tokenTxHash *crypto.HashType, tokenTxOutIdx uint32) uint64 {
	scriptPubKey := script.NewScriptFromBytes(utxo.GetTxOut().GetScriptPubKey())

	if scriptPubKey.IsTokenIssue() {
		// token issurance utxo
		// no need to check error since it will not err
		if bytes.Equal(utxo.OutPoint.Hash, tokenTxHash.GetBytes()) && utxo.OutPoint.Index == tokenTxOutIdx {
			params, _ := scriptPubKey.GetIssueParams()
			return params.TotalSupply
		}
	}
	if scriptPubKey.IsTokenTransfer() {
		// token transfer utxo
		// no need to check error since it will not err
		params, _ := scriptPubKey.GetTransferParams()
		if bytes.Equal(params.Hash.GetBytes(), tokenTxHash.GetBytes()) && params.Index == tokenTxOutIdx {
			return params.Amount
		}
	}
	return 0
}

// colored: use colored or uncolored utxos/coins
// tokenTxHash & tokenTxOutIdx only valid for colored utxos
func selectUtxo(resp *rpcpb.ListUtxosResponse, totalAmount uint64, colored bool,
	tokenTxHash *crypto.HashType, tokenTxOutIdx uint32) ([]*rpcpb.Utxo, error) {

	utxoList := resp.GetUtxos()
	sort.Slice(utxoList, func(i, j int) bool {
		// TODO: sort by token amount for token utxos
		return utxoList[i].GetTxOut().GetValue() < utxoList[j].GetTxOut().GetValue()
	})
	var currentAmount uint64
	resultList := []*rpcpb.Utxo{}
	for _, utxo := range utxoList {
		if utxo.IsSpent {
			continue
		}

		var amount uint64
		if !colored {
			scriptPubKey := script.NewScriptFromBytes(utxo.GetTxOut().GetScriptPubKey())
			if !scriptPubKey.IsPayToPubKeyHash() {
				continue
			}
			// p2pkh tx
			amount = utxo.GetTxOut().GetValue()
		} else {
			// token tx
			amount = getUtxoTokenAmount(utxo, tokenTxHash, tokenTxOutIdx)
			if amount == 0 {
				// non-token or different token
				continue
			}
		}
		currentAmount += amount
		resultList = append(resultList, utxo)
		if currentAmount >= totalAmount {
			return resultList, nil
		}
	}
	return nil, fmt.Errorf("Not enough balance")
}

// FundTransaction gets the utxo of a public key
func FundTransaction(v *viper.Viper, addr types.Address, amount uint64) (*rpcpb.ListUtxosResponse, error) {
	conn := mustConnect(v)
	defer conn.Close()
	p2pkhScript, err := getPayToPubKeyHashScript(addr.Hash())
	if err != nil {
		return nil, err
	}
	logger.Debugf("Script Value: %v", p2pkhScript)
	c := rpcpb.NewTransactionCommandClient(conn)
	ctx, cancel := context.WithTimeout(context.Background(), 10*time.Second)
	defer cancel()

	r, err := c.FundTransaction(ctx, &rpcpb.FundTransactionRequest{
		Addr:   addr.String(),
		Amount: amount,
	})
	if err != nil {
		return nil, err
	}
	logger.Debugf("Result: %+v", r)
	return r, nil
}

func wrapTransaction(addr types.Address, targets map[types.Address]uint64, fromPubKeyBytes []byte, utxoResp *rpcpb.ListUtxosResponse,
	coloredInput, coloredOutput bool, tokenTxHash *crypto.HashType, tokenTxOutIdx uint32, tokenScriptPubKey []byte, signer crypto.Signer) (*corepb.Transaction, error) {

	var total uint64
	for _, amount := range targets {
		total += amount
	}

	utxos, err := selectUtxo(utxoResp, total, coloredInput, tokenTxHash, tokenTxOutIdx)
	if err != nil {
		return nil, err
	}

	tx := &corepb.Transaction{}
	var currentAmount uint64
	txIn := make([]*corepb.TxIn, len(utxos))
	logger.Debugf("wrap transaction, utxos:%+v\n", utxos)
	for i, utxo := range utxos {
		txIn[i] = &corepb.TxIn{
			PrevOutPoint: &corepb.OutPoint{
				Hash:  utxo.GetOutPoint().Hash,
				Index: utxo.GetOutPoint().GetIndex(),
			},
			ScriptSig: []byte{},
			Sequence:  uint32(0),
		}
		// no need to check utxo as selectUtxo() already filters
		if !coloredInput {
			currentAmount += utxo.GetTxOut().GetValue()
		} else {
			currentAmount += getUtxoTokenAmount(utxo, tokenTxHash, tokenTxOutIdx)
		}
	}
	tx.Vin = txIn

	for addr, amount := range targets {
		if !coloredOutput {
			// general tx
			scriptPubKey, err := getPayToPubKeyHashScript(addr.Hash())
			if err != nil {
				return nil, err
			}
			tx.Vout = append(tx.Vout, &corepb.TxOut{Value: amount, ScriptPubKey: scriptPubKey})
			total += amount
		} else {
			// token tx
			tx.Vout = append(tx.Vout, &corepb.TxOut{
				Value:        dustLimit,
				ScriptPubKey: tokenScriptPubKey,
			})
		}
	}

	if !coloredInput {
		if currentAmount > total {
			change := currentAmount - total
			changeScript, err := getPayToPubKeyHashScript(addr.Hash())
			if err != nil {
				return nil, err
			}
			tx.Vout = append(tx.Vout, &corepb.TxOut{
				Value:        change,
				ScriptPubKey: changeScript,
			})
		}
	} else {
		if currentAmount > total {
			change := currentAmount - total
			changeScript, err := getTransferTokenScript(addr.Hash(), tokenTxHash, tokenTxOutIdx, change)
			if err != nil {
				return nil, err
			}
			tx.Vout = append(tx.Vout, &corepb.TxOut{
				Value:        dustLimit,
				ScriptPubKey: changeScript,
			})
		}

		// number of colored output exceeds that of colored input
		if len(tx.Vin) < len(tx.Vout) {
			// only way to reach here is 1 colored input and 2 colored outputs
			if len(tx.Vin) != 1 || len(tx.Vout) != 2 {
				return nil, fmt.Errorf("vin size is not 1: %d or vout size is not 2: %d", len(tx.Vin), len(tx.Vout))
			}
			// need one uncolored utxo to cover associated colored output box deficit
			uncoloredUtxos, err := selectUtxo(utxoResp, dustLimit, false, nil, 0)
			if err != nil {
				return nil, err
			}
			if len(uncoloredUtxos) != 1 {
				return nil, fmt.Errorf("Any utxo should be larger than dust limit")
			}
			utxo := uncoloredUtxos[0]
			utxos = append(utxos, utxo)
			// the uncolored utxo
			tx.Vin = append(tx.Vin, &corepb.TxIn{
				PrevOutPoint: &corepb.OutPoint{
					Hash:  utxo.GetOutPoint().Hash,
					Index: utxo.GetOutPoint().GetIndex(),
				},
				ScriptSig: []byte{},
				Sequence:  uint32(0),
			})
			// uncolored change if any
			if utxo.GetTxOut().GetValue() > dustLimit {
				change := utxo.GetTxOut().GetValue() - dustLimit
				changeScript, err := getPayToPubKeyHashScript(addr.Hash())
				if err != nil {
					return nil, err
				}
				tx.Vout = append(tx.Vout, &corepb.TxOut{
					Value:        change,
					ScriptPubKey: changeScript,
				})
			}
		}
	}

	// Sign the tx inputs
	typedTx := &types.Transaction{}
	if err := typedTx.FromProtoMessage(tx); err != nil {
		return nil, err
	}
	for txInIdx, txIn := range tx.Vin {
		prevScriptPubKeyBytes, err := findUtxoScriptPubKey(utxos, txIn.PrevOutPoint)
		if err != nil {
			return nil, err
		}
		prevScriptPubKey := script.NewScriptFromBytes(prevScriptPubKeyBytes)
		sigHash, err := script.CalcTxHashForSig(prevScriptPubKeyBytes, typedTx, txInIdx)
		if err != nil {
			return nil, err
		}
		sig, err := signer.Sign(sigHash)
		if err != nil {
			return nil, err
		}
		scriptSig := script.SignatureScript(sig, fromPubKeyBytes)
		txIn.ScriptSig = *scriptSig
		tx.Vin[txInIdx].ScriptSig = *scriptSig

		// test to ensure
		if err = script.Validate(scriptSig, prevScriptPubKey, typedTx, txInIdx); err != nil {
			return nil, err
		}
	}

	return tx, nil
}

// find an outpoint's referenced utxo's scriptPubKey
func findUtxoScriptPubKey(utxos []*rpcpb.Utxo, outPoint *corepb.OutPoint) ([]byte, error) {
	for _, utxo := range utxos {
		if reflect.DeepEqual(utxo.GetOutPoint(), outPoint) {
			return utxo.GetTxOut().GetScriptPubKey(), nil
		}
	}
	return nil, fmt.Errorf("outPoint's referenced utxo not found")
>>>>>>> f066f1cf
}<|MERGE_RESOLUTION|>--- conflicted
+++ resolved
@@ -6,12 +6,7 @@
 
 import (
 	"bytes"
-	"context"
 	"fmt"
-	"reflect"
-	"sort"
-	"time"
-
 	"github.com/BOXFoundation/boxd/config"
 	"github.com/BOXFoundation/boxd/core/pb"
 	"github.com/BOXFoundation/boxd/core/types"
@@ -21,6 +16,8 @@
 	"github.com/BOXFoundation/boxd/script"
 	"github.com/spf13/viper"
 	"google.golang.org/grpc"
+	"reflect"
+	"sort"
 )
 
 var logger = log.NewLogger("rpcclient") // logger for client package
@@ -40,37 +37,11 @@
 	return conn
 }
 
-<<<<<<< HEAD
 func getScriptAddressFromPubKeyHash(pubKeyHash []byte) ([]byte, error) {
-=======
-// returns p2pkh scriptPubKey
-func getPayToPubKeyHashScript(pubKeyHash []byte) ([]byte, error) {
->>>>>>> f066f1cf
 	addr, err := types.NewAddressPubKeyHash(pubKeyHash)
 	if err != nil {
 		return nil, err
 	}
-<<<<<<< HEAD
-	return *script.PayToPubKeyHashScript(addr.ScriptAddress()), nil
-}
-
-func getScriptAddress(address types.Address) []byte {
-	return *script.PayToPubKeyHashScript(address.ScriptAddress())
-}
-
-// NewConnectionWithViper initializes a grpc connection using configs parsed by viper
-func NewConnectionWithViper(v *viper.Viper) *grpc.ClientConn {
-	return mustConnect(v)
-}
-
-// NewConnectionWithHostPort initializes a grpc connection using host and port params
-func NewConnectionWithHostPort(host string, port int) *grpc.ClientConn {
-	conn, err := grpc.Dial(fmt.Sprintf("%s:%d", host, port), grpc.WithInsecure())
-	if err != nil {
-		panic("Fail to establish grpc connection")
-	}
-	return conn
-=======
 	return *script.PayToPubKeyHashScript(addr.Hash()), nil
 }
 
@@ -165,28 +136,84 @@
 	return nil, fmt.Errorf("Not enough balance")
 }
 
-// FundTransaction gets the utxo of a public key
-func FundTransaction(v *viper.Viper, addr types.Address, amount uint64) (*rpcpb.ListUtxosResponse, error) {
-	conn := mustConnect(v)
-	defer conn.Close()
-	p2pkhScript, err := getPayToPubKeyHashScript(addr.Hash())
-	if err != nil {
-		return nil, err
-	}
-	logger.Debugf("Script Value: %v", p2pkhScript)
-	c := rpcpb.NewTransactionCommandClient(conn)
-	ctx, cancel := context.WithTimeout(context.Background(), 10*time.Second)
-	defer cancel()
-
-	r, err := c.FundTransaction(ctx, &rpcpb.FundTransactionRequest{
-		Addr:   addr.String(),
-		Amount: amount,
-	})
-	if err != nil {
-		return nil, err
-	}
-	logger.Debugf("Result: %+v", r)
-	return r, nil
+func tryGenerateTx(utxos []*rpcpb.Utxo, targets map[types.Address]uint64, change *corepb.TxOut, gasPricePerByte uint64) (*corepb.Transaction, uint64) {
+	tx := &corepb.Transaction{}
+	var inputAmount, outputAmount uint64
+	txIn := make([]*corepb.TxIn, len(utxos))
+	for i, utxo := range utxos {
+		txIn[i] = &corepb.TxIn{
+			PrevOutPoint: &corepb.OutPoint{
+				Hash:  utxo.GetOutPoint().Hash,
+				Index: utxo.GetOutPoint().GetIndex(),
+			},
+			ScriptSig: []byte{},
+			Sequence:  uint32(i),
+		}
+		inputAmount += utxo.GetTxOut().GetValue()
+	}
+	tx.Vin = txIn
+	vout := make([]*corepb.TxOut, 0)
+	for addr, amount := range targets {
+		toScript := getScriptAddress(addr)
+		vout = append(vout, &corepb.TxOut{Value: amount, ScriptPubKey: toScript})
+		outputAmount += amount
+	}
+
+	if inputAmount > outputAmount && change != nil {
+		vout = append(vout, change)
+	}
+	tx.Vout = vout
+
+	feeNeeded := calcFeeNeeded(tx, gasPricePerByte)
+	if feeNeeded+outputAmount <= inputAmount {
+		change.Value = inputAmount - outputAmount - feeNeeded
+		fmt.Println("Fee used:", feeNeeded)
+		return tx, 0
+	}
+	return nil, feeNeeded + outputAmount
+}
+
+func calcFeeNeeded(tx *corepb.Transaction, gasFeePerByte uint64) uint64 {
+	var totalBytes int
+	for _, vin := range tx.Vin {
+		totalBytes += len(vin.ScriptSig)
+	}
+	for _, vout := range tx.Vout {
+		totalBytes += len(vout.ScriptPubKey)
+	}
+	return uint64(totalBytes) * gasFeePerByte
+}
+
+func signTransaction(tx *corepb.Transaction, utxos []*rpcpb.Utxo, fromPubKeyBytes []byte, signer crypto.Signer) error {
+	// Sign the tx inputs
+	typedTx := &types.Transaction{}
+	if err := typedTx.FromProtoMessage(tx); err != nil {
+		return err
+	}
+	for txInIdx, txIn := range tx.Vin {
+		prevScriptPubKeyBytes, err := findUtxoScriptPubKey(utxos, txIn.PrevOutPoint)
+		if err != nil {
+			return err
+		}
+		prevScriptPubKey := script.NewScriptFromBytes(prevScriptPubKeyBytes)
+		sigHash, err := script.CalcTxHashForSig(prevScriptPubKeyBytes, typedTx, txInIdx)
+		if err != nil {
+			return err
+		}
+		sig, err := signer.Sign(sigHash)
+		if err != nil {
+			return err
+		}
+		scriptSig := script.SignatureScript(sig, fromPubKeyBytes)
+		txIn.ScriptSig = *scriptSig
+		tx.Vin[txInIdx].ScriptSig = *scriptSig
+
+		// test to ensure
+		if err = script.Validate(scriptSig, prevScriptPubKey, typedTx, txInIdx); err != nil {
+			return err
+		}
+	}
+	return nil
 }
 
 func wrapTransaction(addr types.Address, targets map[types.Address]uint64, fromPubKeyBytes []byte, utxoResp *rpcpb.ListUtxosResponse,
@@ -227,7 +254,7 @@
 	for addr, amount := range targets {
 		if !coloredOutput {
 			// general tx
-			scriptPubKey, err := getPayToPubKeyHashScript(addr.Hash())
+			scriptPubKey, err := getScriptAddressFromPubKeyHash(addr.Hash())
 			if err != nil {
 				return nil, err
 			}
@@ -245,7 +272,7 @@
 	if !coloredInput {
 		if currentAmount > total {
 			change := currentAmount - total
-			changeScript, err := getPayToPubKeyHashScript(addr.Hash())
+			changeScript, err := getScriptAddressFromPubKeyHash(addr.Hash())
 			if err != nil {
 				return nil, err
 			}
@@ -295,7 +322,7 @@
 			// uncolored change if any
 			if utxo.GetTxOut().GetValue() > dustLimit {
 				change := utxo.GetTxOut().GetValue() - dustLimit
-				changeScript, err := getPayToPubKeyHashScript(addr.Hash())
+				changeScript, err := getScriptAddressFromPubKeyHash(addr.Hash())
 				if err != nil {
 					return nil, err
 				}
@@ -306,34 +333,8 @@
 			}
 		}
 	}
-
-	// Sign the tx inputs
-	typedTx := &types.Transaction{}
-	if err := typedTx.FromProtoMessage(tx); err != nil {
-		return nil, err
-	}
-	for txInIdx, txIn := range tx.Vin {
-		prevScriptPubKeyBytes, err := findUtxoScriptPubKey(utxos, txIn.PrevOutPoint)
-		if err != nil {
-			return nil, err
-		}
-		prevScriptPubKey := script.NewScriptFromBytes(prevScriptPubKeyBytes)
-		sigHash, err := script.CalcTxHashForSig(prevScriptPubKeyBytes, typedTx, txInIdx)
-		if err != nil {
-			return nil, err
-		}
-		sig, err := signer.Sign(sigHash)
-		if err != nil {
-			return nil, err
-		}
-		scriptSig := script.SignatureScript(sig, fromPubKeyBytes)
-		txIn.ScriptSig = *scriptSig
-		tx.Vin[txInIdx].ScriptSig = *scriptSig
-
-		// test to ensure
-		if err = script.Validate(scriptSig, prevScriptPubKey, typedTx, txInIdx); err != nil {
-			return nil, err
-		}
+	if err := signTransaction(tx, utxos, fromPubKeyBytes, signer); err != nil {
+		return nil, err
 	}
 
 	return tx, nil
@@ -347,5 +348,22 @@
 		}
 	}
 	return nil, fmt.Errorf("outPoint's referenced utxo not found")
->>>>>>> f066f1cf
+}
+
+func getScriptAddress(address types.Address) []byte {
+	return *script.PayToPubKeyHashScript(address.Hash())
+}
+
+// NewConnectionWithViper initializes a grpc connection using configs parsed by viper
+func NewConnectionWithViper(v *viper.Viper) *grpc.ClientConn {
+	return mustConnect(v)
+}
+
+// NewConnectionWithHostPort initializes a grpc connection using host and port params
+func NewConnectionWithHostPort(host string, port int) *grpc.ClientConn {
+	conn, err := grpc.Dial(fmt.Sprintf("%s:%d", host, port), grpc.WithInsecure())
+	if err != nil {
+		panic("Fail to establish grpc connection")
+	}
+	return conn
 }