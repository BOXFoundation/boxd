// Copyright (c) 2018 ContentBox Authors.
// Use of this source code is governed by a MIT-style
// license that can be found in the LICENSE file.

package client

import (
	"bytes"
	"fmt"
	"github.com/BOXFoundation/boxd/config"
	"github.com/BOXFoundation/boxd/core/pb"
	"github.com/BOXFoundation/boxd/core/types"
	"github.com/BOXFoundation/boxd/crypto"
	"github.com/BOXFoundation/boxd/log"
	"github.com/BOXFoundation/boxd/rpc/pb"
	"github.com/BOXFoundation/boxd/script"
	"github.com/spf13/viper"
	"google.golang.org/grpc"
	"reflect"
	"sort"
)

var logger = log.NewLogger("rpcclient") // logger for client package

// TransferParam wraps info of transfer target, type and amount
type TransferParam struct {
	addr    types.Address
	isToken bool
	amount  uint64
	token   *types.OutPoint
}

func (tp *TransferParam) getScript() ([]byte, error) {
	if tp.isToken {
		if tp.token == nil {
			return nil, fmt.Errorf("token type needs to be filled")
		}
		return getTransferTokenScript(tp.addr.Hash(), &tp.token.Hash, tp.token.Index, tp.amount)
	}
	return getScriptAddressFromPubKeyHash(tp.addr.Hash())
}

func (tp *TransferParam) getTxOut() (*corepb.TxOut, error) {
	script, err := tp.getScript()
	if err != nil {
		return nil, err
	}
	if tp.isToken {
		return &corepb.TxOut{
			Value:        dustLimit,
			ScriptPubKey: script,
		}, nil
	}
	return &corepb.TxOut{
		Value:        tp.amount,
		ScriptPubKey: script,
	}, nil
}

func unmarshalConfig(v *viper.Viper) *config.Config {
	var cfg config.Config
	viper.Unmarshal(&cfg)
	return &cfg
}

func mustConnect(v *viper.Viper) *grpc.ClientConn {
	var cfg = unmarshalConfig(v)
	conn, err := grpc.Dial(fmt.Sprintf("%s:%d", cfg.RPC.Address, cfg.RPC.Port), grpc.WithInsecure())
	if err != nil {
		panic("Fail to establish grpc connection")
	}
	return conn
}

func getScriptAddressFromPubKeyHash(pubKeyHash []byte) ([]byte, error) {
	addr, err := types.NewAddressPubKeyHash(pubKeyHash)
	if err != nil {
		return nil, err
	}
	return *script.PayToPubKeyHashScript(addr.Hash()), nil
}

// returns token issurance scriptPubKey
func getIssueTokenScript(pubKeyHash []byte, tokenName string, tokenTotalSupply uint64) ([]byte, error) {
	addr, err := types.NewAddressPubKeyHash(pubKeyHash)
	if err != nil {
		return nil, err
	}
	issueParams := &script.IssueParams{Name: tokenName, TotalSupply: tokenTotalSupply}
	return *script.IssueTokenScript(addr.Hash(), issueParams), nil
}

// returns token transfer scriptPubKey
func getTransferTokenScript(pubKeyHash []byte, tokenTxHash *crypto.HashType, tokenTxOutIdx uint32, amount uint64) ([]byte, error) {
	addr, err := types.NewAddressPubKeyHash(pubKeyHash)
	if err != nil {
		return nil, err
	}
<<<<<<< HEAD
	return *script.PayToPubKeyHashScript(addr.ScriptAddress()), nil
=======

	transferParams := &script.TransferParams{}
	transferParams.Hash = *tokenTxHash
	transferParams.Index = tokenTxOutIdx
	transferParams.Amount = amount

	script := script.TransferTokenScript(addr.Hash(), transferParams)
	return *script, nil
}

// get token amount in the passed utxo
func getUtxoTokenAmount(utxo *rpcpb.Utxo, tokenTxHash *crypto.HashType, tokenTxOutIdx uint32) uint64 {
	scriptPubKey := script.NewScriptFromBytes(utxo.GetTxOut().GetScriptPubKey())

	if scriptPubKey.IsTokenIssue() {
		// token issurance utxo
		// no need to check error since it will not err
		if bytes.Equal(utxo.OutPoint.Hash, tokenTxHash.GetBytes()) && utxo.OutPoint.Index == tokenTxOutIdx {
			params, _ := scriptPubKey.GetIssueParams()
			return params.TotalSupply
		}
	}
	if scriptPubKey.IsTokenTransfer() {
		// token transfer utxo
		// no need to check error since it will not err
		params, _ := scriptPubKey.GetTransferParams()
		if bytes.Equal(params.Hash.GetBytes(), tokenTxHash.GetBytes()) && params.Index == tokenTxOutIdx {
			return params.Amount
		}
	}
	return 0
}

// colored: use colored or uncolored utxos/coins
// tokenTxHash & tokenTxOutIdx only valid for colored utxos
func selectUtxo(resp *rpcpb.ListUtxosResponse, totalAmount uint64, colored bool,
	tokenTxHash *crypto.HashType, tokenTxOutIdx uint32) ([]*rpcpb.Utxo, error) {

	utxoList := resp.GetUtxos()
	sort.Slice(utxoList, func(i, j int) bool {
		if !colored {
			return utxoList[i].GetTxOut().GetValue() < utxoList[j].GetTxOut().GetValue()
		}
		return getUtxoTokenAmount(utxoList[i], tokenTxHash, tokenTxOutIdx) <
			getUtxoTokenAmount(utxoList[j], tokenTxHash, tokenTxOutIdx)
	})

	var currentAmount uint64
	resultList := []*rpcpb.Utxo{}
	for _, utxo := range utxoList {
		if utxo.IsSpent {
			continue
		}

		var amount uint64
		if !colored {
			scriptPubKey := script.NewScriptFromBytes(utxo.GetTxOut().GetScriptPubKey())
			if !scriptPubKey.IsPayToPubKeyHash() {
				continue
			}
			// p2pkh tx
			amount = utxo.GetTxOut().GetValue()
		} else {
			// token tx
			amount = getUtxoTokenAmount(utxo, tokenTxHash, tokenTxOutIdx)
			if amount == 0 {
				// non-token or different token
				continue
			}
		}
		currentAmount += amount
		resultList = append(resultList, utxo)
		if currentAmount >= totalAmount {
			return resultList, nil
		}
	}
	return nil, fmt.Errorf("Not enough balance")
}

func extractTokenInfo(utxo *rpcpb.Utxo) (*types.OutPoint, uint64) {
	script := script.NewScriptFromBytes(utxo.TxOut.ScriptPubKey)
	issueParam, err := script.GetIssueParams()
	if err == nil {
		outHash := crypto.HashType{}
		outHash.SetBytes(utxo.OutPoint.Hash)
		return &types.OutPoint{Hash: outHash, Index: utxo.OutPoint.Index}, issueParam.TotalSupply
	}
	transferParam, err := script.GetTransferParams()
	if err == nil {
		return &transferParam.OutPoint, transferParam.Amount
	}
	return nil, 0
}

func generateTx(fromAddr types.Address, utxos []*rpcpb.Utxo, targets []*TransferParam, change *corepb.TxOut) (*corepb.Transaction, error) {
	tx := &corepb.Transaction{}
	var inputAmount, outputAmount uint64
	tokenAmounts := make(map[types.OutPoint]uint64)
	txIn := make([]*corepb.TxIn, len(utxos))
	for i, utxo := range utxos {
		txIn[i] = &corepb.TxIn{
			PrevOutPoint: &corepb.OutPoint{
				Hash:  utxo.GetOutPoint().Hash,
				Index: utxo.GetOutPoint().GetIndex(),
			},
			ScriptSig: []byte{},
			Sequence:  uint32(i),
		}
		tokenInfo, amount := extractTokenInfo(utxo)
		if tokenInfo != nil && amount > 0 {
			if val, ok := tokenAmounts[*tokenInfo]; ok {
				tokenAmounts[*tokenInfo] = amount + val
			} else {
				tokenAmounts[*tokenInfo] = amount
			}
		}
		inputAmount += utxo.GetTxOut().GetValue()
	}
	tx.Vin = txIn
	vout := make([]*corepb.TxOut, 0)
	for _, param := range targets {
		if param.isToken {
			val, ok := tokenAmounts[*param.token]
			if !ok || val < param.amount {
				return nil, fmt.Errorf("Not enough token balance")
			}
			tokenAmounts[*param.token] = val - param.amount
		}

		txOut, err := param.getTxOut()
		if err != nil {
			return nil, err
		}
		vout = append(vout, txOut)
	}

	// generate token change
	for token, amount := range tokenAmounts {
		if amount > 0 {
			tokenChangeScript := script.TransferTokenScript(fromAddr.Hash(), &script.TransferParams{
				TokenID: script.TokenID{
					OutPoint: types.OutPoint{
						Hash:  token.Hash,
						Index: token.Index,
					},
				},
				Amount: amount,
			})

			tokenChange := &corepb.TxOut{
				Value:        dustLimit,
				ScriptPubKey: *tokenChangeScript,
			}
			vout = append(vout, tokenChange)
		}
	}

	if inputAmount > outputAmount && change != nil {
		vout = append(vout, change)
	}
	tx.Vout = vout

	return tx, nil
}

func signTransaction(tx *corepb.Transaction, utxos []*rpcpb.Utxo, fromPubKeyBytes []byte, signer crypto.Signer) error {
	// Sign the tx inputs
	typedTx := &types.Transaction{}
	if err := typedTx.FromProtoMessage(tx); err != nil {
		return err
	}
	for txInIdx, txIn := range tx.Vin {
		prevScriptPubKeyBytes, err := findUtxoScriptPubKey(utxos, txIn.PrevOutPoint)
		if err != nil {
			return err
		}
		prevScriptPubKey := script.NewScriptFromBytes(prevScriptPubKeyBytes)
		sigHash, err := script.CalcTxHashForSig(prevScriptPubKeyBytes, typedTx, txInIdx)
		if err != nil {
			return err
		}
		sig, err := signer.Sign(sigHash)
		if err != nil {
			return err
		}
		scriptSig := script.SignatureScript(sig, fromPubKeyBytes)
		txIn.ScriptSig = *scriptSig
		tx.Vin[txInIdx].ScriptSig = *scriptSig

		// test to ensure
		if err = script.Validate(scriptSig, prevScriptPubKey, typedTx, txInIdx); err != nil {
			return err
		}
	}
	return nil
}

// tryBalance calculate mining fee of a transaction. if txIn of transaction has enough box coins to cover
// write the change amount to change txOut, and returns (true, 0); if not, returns (false, newAmountNeeded)
// note: param change must be an element of the transacton vout
func tryBalance(tx *corepb.Transaction, change *corepb.TxOut, utxos []*rpcpb.Utxo, pricePerByte uint64) (bool, uint64) {
	var totalBytes int
	var totalIn, totalOut uint64
	for _, vin := range tx.Vin {
		totalBytes += len(vin.ScriptSig)
	}
	for _, utxo := range utxos {
		totalIn += utxo.TxOut.GetValue()
	}
	for _, vout := range tx.Vout {
		totalBytes += len(vout.ScriptPubKey)
		if vout != change {
			totalOut += vout.GetValue()
		}
	}
	totalFee := uint64(totalBytes) * pricePerByte
	if totalFee+totalOut <= totalIn {
		change.Value = totalIn - totalFee - totalOut
		return true, 0
	}
	return false, totalFee + totalOut
}

func generateTokenIssueTransaction(issueScript []byte, utxos []*rpcpb.Utxo, change *corepb.TxOut) *corepb.Transaction {
	txIn := make([]*corepb.TxIn, len(utxos))
	for i, utxo := range utxos {
		txIn[i] = &corepb.TxIn{
			PrevOutPoint: &corepb.OutPoint{
				Hash:  utxo.GetOutPoint().Hash,
				Index: utxo.GetOutPoint().GetIndex(),
			},
			ScriptSig: []byte{},
			Sequence:  uint32(0),
		}
	}
	tx := &corepb.Transaction{}
	tx.Vin = txIn
	tx.Vout = []*corepb.TxOut{
		{
			Value:        dustLimit,
			ScriptPubKey: issueScript,
		},
		change,
	}
	return tx
}

// find an outpoint's referenced utxo's scriptPubKey
func findUtxoScriptPubKey(utxos []*rpcpb.Utxo, outPoint *corepb.OutPoint) ([]byte, error) {
	for _, utxo := range utxos {
		if reflect.DeepEqual(utxo.GetOutPoint(), outPoint) {
			return utxo.GetTxOut().GetScriptPubKey(), nil
		}
	}
	return nil, fmt.Errorf("outPoint's referenced utxo not found")
}

func getScriptAddress(address types.Address) []byte {
	return *script.PayToPubKeyHashScript(address.Hash())
>>>>>>> 011cc4e9
}

// NewConnectionWithViper initializes a grpc connection using configs parsed by viper
func NewConnectionWithViper(v *viper.Viper) *grpc.ClientConn {
	return mustConnect(v)
}

// NewConnectionWithHostPort initializes a grpc connection using host and port params
func NewConnectionWithHostPort(host string, port int) *grpc.ClientConn {
	conn, err := grpc.Dial(fmt.Sprintf("%s:%d", host, port), grpc.WithInsecure())
	if err != nil {
		panic("Fail to establish grpc connection")
	}
	return conn
}<|MERGE_RESOLUTION|>--- conflicted
+++ resolved
@@ -96,9 +96,6 @@
 	if err != nil {
 		return nil, err
 	}
-<<<<<<< HEAD
-	return *script.PayToPubKeyHashScript(addr.ScriptAddress()), nil
-=======
 
 	transferParams := &script.TransferParams{}
 	transferParams.Hash = *tokenTxHash
@@ -358,7 +355,6 @@
 
 func getScriptAddress(address types.Address) []byte {
 	return *script.PayToPubKeyHashScript(address.Hash())
->>>>>>> 011cc4e9
 }
 
 // NewConnectionWithViper initializes a grpc connection using configs parsed by viper
