// Copyright (c) 2018 ContentBox Authors.
// Use of this source code is governed by a MIT-style
// license that can be found in the LICENSE file.

package boxd

import (
	"fmt"
	"os"
	"runtime"
	"sync"
	"time"

	"github.com/BOXFoundation/boxd/boxd/eventbus"
	config "github.com/BOXFoundation/boxd/config"
	"github.com/BOXFoundation/boxd/consensus/dpos"
	"github.com/BOXFoundation/boxd/core/chain"
	"github.com/BOXFoundation/boxd/core/txpool"
	"github.com/BOXFoundation/boxd/log"
	"github.com/BOXFoundation/boxd/netsync"
	p2p "github.com/BOXFoundation/boxd/p2p"
	grpcserver "github.com/BOXFoundation/boxd/rpc/server"
	storage "github.com/BOXFoundation/boxd/storage"
	_ "github.com/BOXFoundation/boxd/storage/memdb"   // init memdb
	_ "github.com/BOXFoundation/boxd/storage/rocksdb" // init rocksdb
	"github.com/jbenet/goprocess"
	"github.com/spf13/viper"
)

var logger = log.NewLogger("boxd") // logger for node package

// Server is the boxd server instance, which contains all services,
// including grpc, p2p, database...
type Server struct {
	sm   sync.Mutex
	proc goprocess.Process

	bus         eventbus.Bus
	cfg         config.Config
	database    *storage.Database
	peer        *p2p.BoxPeer
	grpcsvr     *grpcserver.Server
	blockChain  *chain.BlockChain
	txPool      *txpool.TransactionPool
	syncManager *netsync.SyncManager
}

// teardown
func (server *Server) teardown() error {
	done := make(chan int)
	defer close(done)

	timer := time.NewTimer(15 * time.Second)
	go func() {
		server.bus.WaitAsync() // get all async msgs processed
		done <- 0
	}()

	select {
	case <-timer.C:
		logger.Warn("Box server teardown timeout.")
		return fmt.Errorf("timeout to shutdown eventbus")
	case <-done:
		logger.Info("Box server teardown finished.")
		return nil
	}
}

// NewServer new a boxd server
func NewServer() *Server {
	server := &Server{
		proc: goprocess.WithSignals(os.Interrupt),
		bus:  eventbus.Default(),
	}
	server.initEventListener()
	server.proc.SetTeardown(server.teardown)
	return server
}

// Start function starts node server.
func (server *Server) Start(v *viper.Viper) error {
	runtime.GOMAXPROCS(runtime.NumCPU())

	var proc = server.proc // parent goprocess
	var cfg = &server.cfg
	// init config object from viper
	if err := v.Unmarshal(cfg); err != nil {
		logger.Fatal("Failed to read cfg", err) // exit in case of cfg error
	}

	cfg.Prepare() // make sure the cfg is correct and all directories are ok.

	log.Setup(&cfg.Log) // setup logger

	// start database life cycle
	var database, err = storage.NewDatabase(proc, &cfg.Database)
	if err != nil {
		logger.Fatalf("Failed to initialize database: %v", err) // exit in case of error during initialization of database
	}
	server.database = database

	// start p2p service
	peer, err := p2p.NewBoxPeer(database.Proc(), &cfg.P2p, database)
	if err != nil {
		logger.Fatalf("Failed to new BoxPeer...") // exit in case of error during creating p2p server instance
		proc.Close()
	}
	// Add peers configured by user
	for _, addr := range cfg.P2p.AddPeers {
		if err := peer.AddAddrToPeerstore(addr); err != nil {
			logger.Errorf("Add peer error: %v", err)
		} else {
			logger.Infof("Peer %s added.", addr)
		}
	}
	server.peer = peer

	blockChain, err := chain.NewBlockChain(peer.Proc(), peer, database)
	if err != nil {
		logger.Fatalf("Failed to new BlockChain...", err) // exit in case of error during creating p2p server instance
		proc.Close()
	}
	server.blockChain = blockChain

	txPool := txpool.NewTransactionPool(blockChain.Proc(), peer, blockChain)
	server.txPool = txPool

	consensus := dpos.NewDpos(blockChain, txPool, peer, txPool.Proc(), &cfg.Dpos)

	if cfg.RPC.Enabled {
		server.grpcsvr, _ = grpcserver.NewServer(txPool.Proc(), &cfg.RPC, blockChain, txPool, server.bus)
	}

	syncManager := netsync.NewSyncManager(blockChain, peer, blockChain.Proc())
	server.syncManager = syncManager

	peer.Run()
	blockChain.Run()
	txPool.Run()
<<<<<<< HEAD
	if consensus.EnableMint() {
		consensus.Run()
=======
	// if cfg.Dpos.EnableMint {
	// 	consensus.Run()
	// }
	consensus.Run()
	syncManager.Run()
	if len(cfg.P2p.Seeds) > 0 {
		syncManager.StartSync()
>>>>>>> 04d5469d
	}

	// goprocesses dependencies
	//            root
	//              |
	//           database
	//              |
	//            peer
	//              |
	//            chain
	//              |
	//            txpool
	//             /   \
	//          rpc    consensus

	select {
	case <-proc.Closing():
		logger.Info("Box server is shutting down...")
	}

	select {
	case <-proc.Closed():
		logger.Info("Box server is down.")
	}

	return nil
}

func (server *Server) initEventListener() {
	server.bus.Reply(eventbus.TopicSetDebugLevel, func(newLevel string, out chan<- bool) {
		out <- log.SetLogLevel(newLevel)
	}, false)
}<|MERGE_RESOLUTION|>--- conflicted
+++ resolved
@@ -137,18 +137,16 @@
 	peer.Run()
 	blockChain.Run()
 	txPool.Run()
-<<<<<<< HEAD
 	if consensus.EnableMint() {
 		consensus.Run()
-=======
+	}
+
 	// if cfg.Dpos.EnableMint {
 	// 	consensus.Run()
 	// }
-	consensus.Run()
 	syncManager.Run()
 	if len(cfg.P2p.Seeds) > 0 {
 		syncManager.StartSync()
->>>>>>> 04d5469d
 	}
 
 	// goprocesses dependencies
