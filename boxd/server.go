// Copyright (c) 2018 ContentBox Authors.
// Use of this source code is governed by a MIT-style
// license that can be found in the LICENSE file.

package boxd

import (
	"fmt"
	"os"
	"runtime"
	"sync"
	"time"

	"github.com/BOXFoundation/boxd/boxd/eventbus"
	"github.com/BOXFoundation/boxd/boxd/service"
	config "github.com/BOXFoundation/boxd/config"
	"github.com/BOXFoundation/boxd/consensus/dpos"
	"github.com/BOXFoundation/boxd/core/chain"
	"github.com/BOXFoundation/boxd/core/txpool"
	"github.com/BOXFoundation/boxd/log"
	"github.com/BOXFoundation/boxd/netsync"
	p2p "github.com/BOXFoundation/boxd/p2p"
	grpcserver "github.com/BOXFoundation/boxd/rpc/server"
	storage "github.com/BOXFoundation/boxd/storage"
	_ "github.com/BOXFoundation/boxd/storage/memdb"   // init memdb
	_ "github.com/BOXFoundation/boxd/storage/rocksdb" // init rocksdb
	"github.com/jbenet/goprocess"
)

var logger = log.NewLogger("boxd") // logger for node package

// Server is the boxd server instance, which contains all services,
// including grpc, p2p, database...
type Server struct {
	sm   sync.Mutex
	proc goprocess.Process

	bus         eventbus.Bus
	cfg         *config.Config
	database    *storage.Database
	peer        *p2p.BoxPeer
	grpcsvr     *grpcserver.Server
	blockChain  *chain.BlockChain
	txPool      *txpool.TransactionPool
	syncManager *netsync.SyncManager
}

// NewServer new a boxd server
func NewServer(cfg *config.Config) *Server {
	server := &Server{
		proc: goprocess.WithSignals(os.Interrupt),
		bus:  eventbus.Default(),
		cfg:  cfg,
	}
	server.initEventListener()
	server.proc.SetTeardown(server.teardown)
	return server
}

// teardown
func (server *Server) teardown() error {
	done := make(chan int)
	defer close(done)

	timer := time.NewTimer(15 * time.Second)
	go func() {
		server.bus.WaitAsync() // get all async msgs processed
		done <- 0
	}()

	select {
	case <-timer.C:
		logger.Warn("Box server teardown timeout.")
		return fmt.Errorf("timeout to shutdown eventbus")
	case <-done:
		logger.Info("Box server teardown finished.")
		return nil
	}
}

// Prepare to run the boxd server
func (server *Server) Prepare() {
	runtime.GOMAXPROCS(runtime.NumCPU())

	// make sure the cfg is correct and all directories are ok.
	server.cfg.Prepare()
	// setup logger
	log.Setup(&server.cfg.Log)
}

var _ service.Server = (*Server)(nil)

// Run to start node server.
func (server *Server) Run() error {
	var proc = server.proc // parent goprocess
	var cfg = server.cfg

	// start database life cycle
	database, err := storage.NewDatabase(proc, &cfg.Database)
	if err != nil {
		logger.Fatalf("Failed to initialize database: %v", err) // exit in case of error during initialization of database
	}
	server.database = database

	// start p2p service
	peer, err := p2p.NewBoxPeer(database.Proc(), &cfg.P2p, database)
	if err != nil {
		logger.Fatalf("Failed to new BoxPeer...") // exit in case of error during creating p2p server instance
	}
	// Add peers configured by user
	for _, addr := range cfg.P2p.AddPeers {
		if err := peer.AddAddrToPeerstore(addr); err != nil {
			logger.Errorf("Add peer error: %v", err)
		} else {
			logger.Infof("Peer %s added.", addr)
		}
	}
	server.peer = peer

	blockChain, err := chain.NewBlockChain(peer.Proc(), peer, database)
	if err != nil {
		logger.Fatalf("Failed to new BlockChain...", err) // exit in case of error during creating p2p server instance
	}
	server.blockChain = blockChain

	txPool := txpool.NewTransactionPool(blockChain.Proc(), peer, blockChain)
	server.txPool = txPool

<<<<<<< HEAD
	consensus, err := dpos.NewDpos(blockChain, txPool, peer, txPool.Proc(), &cfg.Dpos)
	if err != nil {
		logger.Fatalf("Failed to new Dpos, error: %v", err)
	}

	if cfg.RPC.Enabled {
		server.grpcsvr, _ = grpcserver.NewServer(txPool.Proc(), &cfg.RPC, blockChain, txPool, server.bus)
	}
=======
	consensus := dpos.NewDpos(txPool.Proc(), blockChain, txPool, peer, &cfg.Dpos)
>>>>>>> 5303d9c1

	syncManager := netsync.NewSyncManager(blockChain, peer, blockChain.Proc())
	server.syncManager = syncManager

	peer.Run()
	blockChain.Run()
	txPool.Run()
	if consensus.EnableMint() {
		consensus.Run()
	}

	// if cfg.Dpos.EnableMint {
	// 	consensus.Run()
	// }
	syncManager.Run()
	if len(cfg.P2p.Seeds) > 0 {
		syncManager.StartSync()
	}

	if cfg.RPC.Enabled {
		server.grpcsvr, _ = grpcserver.NewServer(txPool.Proc(), &cfg.RPC, blockChain, txPool, server.bus)
		server.grpcsvr.Run()
	}

	// goprocesses dependencies
	//            root
	//              |
	//           database
	//              |
	//            peer
	//              |
	//            chain
	//              |
	//            txpool
	//             /   \
	//          rpc    consensus

	select {
	case <-proc.Closing():
		logger.Info("Box server is shutting down...")
	}

	select {
	case <-proc.Closed():
		logger.Info("Box server is down.")
	}

	return nil
}

// Proc returns the goprocess to run the server
func (server *Server) Proc() goprocess.Process {
	return server.proc
}

// Stop the server
func (server *Server) Stop() {
	server.proc.Close()
}

func (server *Server) initEventListener() {
	server.bus.Reply(eventbus.TopicSetDebugLevel, func(newLevel string, out chan<- bool) {
		out <- log.SetLogLevel(newLevel)
	}, false)
}<|MERGE_RESOLUTION|>--- conflicted
+++ resolved
@@ -126,8 +126,7 @@
 	txPool := txpool.NewTransactionPool(blockChain.Proc(), peer, blockChain)
 	server.txPool = txPool
 
-<<<<<<< HEAD
-	consensus, err := dpos.NewDpos(blockChain, txPool, peer, txPool.Proc(), &cfg.Dpos)
+	consensus, err := dpos.NewDpos(txPool.Proc(), blockChain, txPool, peer, &cfg.Dpos)
 	if err != nil {
 		logger.Fatalf("Failed to new Dpos, error: %v", err)
 	}
@@ -135,9 +134,6 @@
 	if cfg.RPC.Enabled {
 		server.grpcsvr, _ = grpcserver.NewServer(txPool.Proc(), &cfg.RPC, blockChain, txPool, server.bus)
 	}
-=======
-	consensus := dpos.NewDpos(txPool.Proc(), blockChain, txPool, peer, &cfg.Dpos)
->>>>>>> 5303d9c1
 
 	syncManager := netsync.NewSyncManager(blockChain, peer, blockChain.Proc())
 	server.syncManager = syncManager
