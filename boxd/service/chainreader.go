--- conflicted
+++ resolved
@@ -16,13 +16,9 @@
 	// interface to read transactions
 	LoadBlockInfoByTxHash(crypto.HashType) (*types.Block, *types.Transaction, error)
 	ReadBlockFromDB(*crypto.HashType) (*types.Block, int, error)
-<<<<<<< HEAD
 	NewEvmContextForLocalCallByHeight(msg types.Message, height uint32) (*vm.EVM, func() error, error)
-=======
-	GetEvmByHeight(msg types.Message, height uint32) (*vm.EVM, func() error, error)
 	GetLogs(from, to uint32, topicslist [][][]byte) ([]*types.Log, error)
 	FilterLogs(logs []*types.Log, topicslist [][][]byte) ([]*types.Log, error)
->>>>>>> d8ab8152
 
 	//
 	GetDataFromDB([]byte) ([]byte, error)
