--- conflicted
+++ resolved
@@ -9,11 +9,6 @@
 // TxHandler defines basic operations txpool exposes
 type TxHandler interface {
 	ProcessTx(tx *types.Transaction, broadcast bool) error
-<<<<<<< HEAD
-	GetOutPointLockedByPool() []types.OutPoint
-	ApplyPoolUtxos(utxos map[types.OutPoint]*types.UtxoWrap, scriptPrefix []byte)
-=======
->>>>>>> 586c31cb
 	// GetTransactionsInPool gets all transactions in memory pool
 	GetTransactionsInPool() []*types.Transaction
 }