// Copyright (c) 2018 ContentBox Authors.
// Use of this source code is governed by a MIT-style
// license that can be found in the LICENSE file.

package boxd

import (
	"encoding/json"
	"os"
	"sync"
	"testing"
	"time"

	config "github.com/BOXFoundation/boxd/config"
	"github.com/jbenet/goprocess"
)

const (
	cfgJSON = `{
  "Workspace": ".devconfig/ws1",
  "Network": "mainnet",
  "Log": {
    "out": {
      "name": "stderr",
      "options": null
    },
    "level": "warning",
    "hooks": [
      {
        "name": "filewithformatter",
        "options": {
          "filename": "box.log",
          "level": 4,
          "maxlines": 100000,
          "rotate": true
        }
      }
    ],
    "formatter": {
      "name": "text",
      "options": null
    }
  },
  "P2p": {
    "Magic": 0,
    "KeyPath": "peer.key",
    "Port": 19199,
    "Address": "0.0.0.0",
    "Seeds": null,
    "Bucketsize": 16,
    "Latency": 10,
    "AddPeers": null
  },
  "RPC": {
    "Enabled": true,
    "Address": "127.0.0.1",
    "Port": 19191,
    "HTTP": {
      "Address": "127.0.0.1",
      "Port": 19190
    }
  },
  "Database": {
    "Name": "rocksdb",
    "Path": "",
    "Options": null
  },
  "Dpos": {
    "Index": 0,
    "Pubkey": "e34cce70c86373273efcc54ce7d2a491bb4a0e84"
  }
}`
)

type testCfg struct {
	ws          string
	p2pPort     uint32
	rpcPort     int
	rpcHTTPPort int
	dposIdx     int
	dposPubKey  string
	seeds       []string
}

func newTestCfg(ws string, p2pPort uint32, rpcPort, rpcHTTPPort int,
	seeds []string, dposIdx int, dposPubKey string) *testCfg {
	return &testCfg{
		ws:          ws,
		p2pPort:     p2pPort,
		rpcPort:     rpcPort,
		rpcHTTPPort: rpcHTTPPort,
		dposIdx:     dposIdx,
		dposPubKey:  dposPubKey,
		seeds:       seeds,
	}
}

func genCfg(tc *testCfg) *config.Config {
	cfg := &config.Config{}
	json.Unmarshal([]byte(cfgJSON), cfg)
	cfg.Workspace = tc.ws
	cfg.P2p.Port = tc.p2pPort
	cfg.RPC.Port = tc.rpcPort
	cfg.RPC.HTTP.Port = tc.rpcHTTPPort
	// cfg.Dpos.Index = tc.dposIdx
	// cfg.Dpos.Pubkey = tc.dposPubKey
	cfg.P2p.Seeds = tc.seeds

	return cfg
}

func prepareTestSvr(cfg *config.Config, d time.Duration) *Server {
	// set a time out process
	proc := goprocess.WithSignals(os.Interrupt)
	go func() {
		timer := time.NewTimer(d)
		select {
		case <-timer.C:
			proc.Close()
		}
	}()
	// new server and start
	svr := NewServer(cfg)
	svr.proc = proc
	svr.Prepare()
	return svr
}

func cleanWs(ws string) error {
	if err := os.RemoveAll(ws + "/database"); err != nil {
		return err
	}
<<<<<<< HEAD

=======
>>>>>>> 869d5bc0
	return os.RemoveAll(ws + "/logs")
}

func NoTestSyncManager(t *testing.T) {
	ws1, ws2 := ".devconfig/ws1", ".devconfig/ws2"
	cleanWs(ws1)
	cleanWs(ws2)
	defer cleanWs(ws1)
	defer cleanWs(ws2)

	var wg sync.WaitGroup
	wg.Add(1)

	// server1
	ws1PubKey := "e34cce70c86373273efcc54ce7d2a491bb4a0e84"
	tc1 := newTestCfg(ws1, 10019, 10011, 10010, nil, 0, ws1PubKey)
	cfg1 := genCfg(tc1)
	svr1 := prepareTestSvr(cfg1, 40*time.Second)
	go func() {
		svr1.Run()
		wg.Done()
	}()

	time.Sleep(20 * time.Second)
	// server2
	ws2PubKey := "0ef030107fd26e0b6bf40512bca2ceb1dd80adaa"
	seeds := []string{
		"/ip4/127.0.0.1/tcp/10019/p2p/12D3KooWFQ2naj8XZUVyGhFzBTEMrMc6emiCEDKLjaJMsK7p8Cza",
	}
	tc2 := newTestCfg(ws2, 10029, 10021, 10020, seeds, 5, ws2PubKey)
	cfg2 := genCfg(tc2)
	svr2 := prepareTestSvr(cfg2, 10*time.Second)
	svr2.Run()

	verifyChainTail(t, svr1, svr2)

	svr2 = prepareTestSvr(cfg2, 10*time.Second)
	svr2.Run()

	wg.Wait()

	verifyChainTail(t, svr1, svr2)
}

func verifyChainTail(t *testing.T, svr1, svr2 *Server) {
	tail1, tail2 := svr1.blockChain.TailBlock(), svr2.blockChain.TailBlock()
	h1, h2 := tail1.Height, tail2.Height
	if h1 == h2 {
		hash1, hash2 := tail1.BlockHash(), tail2.BlockHash()
		if *hash1 != *hash2 {
			t.Fatalf("tail height and hash for server1 is %d, %v, for server2 is %d, %v",
				h1, hash1, h2, hash2)
		}
	} else if h1 > h2 {
		hash1, hash2 := tail1.Header.PrevBlockHash, tail2.BlockHash()
		if hash1 != *hash2 {
			t.Fatalf("tail height for server1 is %d, for server2 is %d, "+
				"hash for block height %d for server1 is %v, for server2 is %v",
				h1, h2, h2, hash1, hash2)
		}
	} else {
		hash1, hash2 := tail1.BlockHash(), tail2.Header.PrevBlockHash
		if *hash1 != hash2 {
			t.Fatalf("tail height for server1 is %d, for server2 is %d, "+
				"hash for block height %d for server1 is %v, for server2 is %v",
				h1, h2, h1, hash1, hash2)
		}
	}
}<|MERGE_RESOLUTION|>--- conflicted
+++ resolved
@@ -130,10 +130,6 @@
 	if err := os.RemoveAll(ws + "/database"); err != nil {
 		return err
 	}
-<<<<<<< HEAD
-
-=======
->>>>>>> 869d5bc0
 	return os.RemoveAll(ws + "/logs")
 }
 
