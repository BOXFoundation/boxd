// Copyright (c) 2018 ContentBox Authors.
// Use of this source code is governed by a MIT-style
// license that can be found in the LICENSE file.

package storage

import (
	"errors"
	"sync"

	"github.com/BOXFoundation/Quicksilver/util"
)

// memoryStorage the nodes in trie
type memoryStorage struct {
	sm *sync.Map
}

<<<<<<< HEAD
// NewMemoryStorage initialize the storage
func NewMemoryStorage() (*memoryStorage, error) {
=======
var _ Storage = (*memoryStorage)(nil)

// NewMemoryStorage initialize the storage
func NewMemoryStorage() (Storage, error) {
>>>>>>> 919efcac
	return &memoryStorage{
		sm: new(sync.Map),
	}, nil
}

// Get return value to the key in db
func (db *memoryStorage) Get(key []byte) ([]byte, error) {
	if entry, ok := db.sm.Load(util.Hex(key)); ok {
		return entry.([]byte), nil
	}
	return nil, errors.New("Data not found : No such key-value pairs")
}

// Put is used to put the key-value entry to db
func (db *memoryStorage) Put(key, value []byte) error {
	db.sm.Store(util.Hex(key), value)
	return nil
}

// Del is used to delete the entry associate with the key in the db
func (db *memoryStorage) Del(key []byte) error {
	db.sm.Delete(util.Hex(key))
	return nil
}

<<<<<<< HEAD
=======
// Has is used to check if the key existed
>>>>>>> 919efcac
func (db *memoryStorage) Has(key []byte) (bool, error) {
	_, ok := db.sm.Load(util.Hex(key))
	return ok, nil
}

func (db *memoryStorage) Keys() [][]byte {
	keys := [][]byte{}
	db.sm.Range(func(key, value interface{}) bool {
		keys = append(keys, key.([]byte))
		return true
	})
	return keys
}

func (db *memoryStorage) Close() {}<|MERGE_RESOLUTION|>--- conflicted
+++ resolved
@@ -16,15 +16,10 @@
 	sm *sync.Map
 }
 
-<<<<<<< HEAD
-// NewMemoryStorage initialize the storage
-func NewMemoryStorage() (*memoryStorage, error) {
-=======
 var _ Storage = (*memoryStorage)(nil)
 
 // NewMemoryStorage initialize the storage
 func NewMemoryStorage() (Storage, error) {
->>>>>>> 919efcac
 	return &memoryStorage{
 		sm: new(sync.Map),
 	}, nil
@@ -50,10 +45,7 @@
 	return nil
 }
 
-<<<<<<< HEAD
-=======
 // Has is used to check if the key existed
->>>>>>> 919efcac
 func (db *memoryStorage) Has(key []byte) (bool, error) {
 	_, ok := db.sm.Load(util.Hex(key))
 	return ok, nil
