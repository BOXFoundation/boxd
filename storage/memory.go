// Copyright (c) 2018 ContentBox Authors.
// Use of this source code is governed by a MIT-style
// license that can be found in the LICENSE file.

package storage

import (
	"errors"
	"sync"

	"github.com/BOXFoundation/Quicksilver/util"
)

// memoryStorage the nodes in concurrent map
type memoryStorage struct {
	sm *sync.Map
}

var _ Storage = (*memoryStorage)(nil)

<<<<<<< HEAD
// NewMemoryStorage initializes the storage
func NewMemoryStorage() (Storage, error) {
=======
// NewMemoryStorage initialize the storage
func NewMemoryStorage(_ *Config) (Storage, error) {
>>>>>>> 42a0d3ce
	return &memoryStorage{
		sm: new(sync.Map),
	}, nil
}

// Get returns value to the key in memoryStorage
func (ms *memoryStorage) Get(key []byte) ([]byte, error) {
	if entry, ok := ms.sm.Load(util.Hex(key)); ok {
		return entry.([]byte), nil
	}
	return nil, errors.New("Key not found")
}

// Put is used to put the key-value entry to memoryStorage
func (ms *memoryStorage) Put(key, value []byte) error {
	ms.sm.Store(util.Hex(key), value)
	return nil
}

// Del is used to delete the entry associated with the key in the memoryStorage
func (ms *memoryStorage) Del(key []byte) error {
	ms.sm.Delete(util.Hex(key))
	return nil
}

// Has is used to check if the key existes
func (ms *memoryStorage) Has(key []byte) (bool, error) {
	_, ok := ms.sm.Load(util.Hex(key))
	return ok, nil
}

func (ms *memoryStorage) Keys() [][]byte {
	keys := [][]byte{}
	ms.sm.Range(func(key, value interface{}) bool {
		keys = append(keys, key.([]byte))
		return true
	})
	return keys
}

func (ms *memoryStorage) Flush() error {
	return nil
}

func (ms *memoryStorage) Close() error {
	return nil
}<|MERGE_RESOLUTION|>--- conflicted
+++ resolved
@@ -18,13 +18,8 @@
 
 var _ Storage = (*memoryStorage)(nil)
 
-<<<<<<< HEAD
 // NewMemoryStorage initializes the storage
-func NewMemoryStorage() (Storage, error) {
-=======
-// NewMemoryStorage initialize the storage
 func NewMemoryStorage(_ *Config) (Storage, error) {
->>>>>>> 42a0d3ce
 	return &memoryStorage{
 		sm: new(sync.Map),
 	}, nil
