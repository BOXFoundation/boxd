--- conflicted
+++ resolved
@@ -37,14 +37,8 @@
 
 var _ Storage = (*rocksdbStorage)(nil)
 
-<<<<<<< HEAD
 // NewRocksDBStorage initializes the storage
-func NewRocksDBStorage(path string) (Storage, error) {
-	// NewDefaultBlockBasedTableOptions is used to create a default BlockBasedTableOptions object
-=======
-// NewRocksDBStorage initialize the storage
 func NewRocksDBStorage(cfg *Config) (Storage, error) {
->>>>>>> 42a0d3ce
 	bbto := gorocksdb.NewDefaultBlockBasedTableOptions()
 
 	// If your working dataset does not fit in memory, you'll want to add a bloom filter to your database.
