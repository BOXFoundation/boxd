--- conflicted
+++ resolved
@@ -10,14 +10,8 @@
 Install homebrew.
 
 Install rocksdb.
-<<<<<<< HEAD
+
 `brew install rocksdb`
-
-=======
-...
-brew install rocksdb
-...
->>>>>>> f03d9eea
 
 # Building the Source
 
