--- conflicted
+++ resolved
@@ -14,12 +14,8 @@
     "collection_unit_accounts": 4,
     "circulation_accounts": 6,
     "circulation_unit_accounts": 3,
-<<<<<<< HEAD
     "circulation_repeat_times": 400,
     "enable_repeat_random": true
-=======
-    "circulation_repeat_times": 200
->>>>>>> 600e8565
   },
   "token_test": {
     "enable": true,
