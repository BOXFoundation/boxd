--- conflicted
+++ resolved
@@ -6,11 +6,8 @@
 
 import (
 	"crypto/sha256"
-<<<<<<< HEAD
+	"encoding/hex"
 	"fmt"
-=======
-	"encoding/hex"
->>>>>>> 234f4ae2
 
 	"golang.org/x/crypto/ripemd160"
 )
