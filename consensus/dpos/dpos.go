// Copyright (c) 2018 ContentBox Authors.
// Use of this source code is governed by a MIT-style
// license that can be found in the LICENSE file.

package dpos

import (
	"container/heap"
	"errors"
	"sync/atomic"
	"time"

	"github.com/BOXFoundation/boxd/boxd/service"
	"github.com/BOXFoundation/boxd/core/chain"
	"github.com/BOXFoundation/boxd/core/txpool"
	"github.com/BOXFoundation/boxd/core/types"
	"github.com/BOXFoundation/boxd/crypto"
	"github.com/BOXFoundation/boxd/log"
	"github.com/BOXFoundation/boxd/p2p"
	"github.com/BOXFoundation/boxd/util"
	"github.com/BOXFoundation/boxd/wallet"
	"github.com/jbenet/goprocess"
)

var logger = log.NewLogger("dpos") // logger

// Define const
const (
	SecondInMs           = int64(1000)
	NewBlockTimeInterval = int64(5000)
	MaxPackedTxTime      = int64(2000)
	PeriodSize           = 2
)

// Define err message
var (
	ErrNoLegalPowerToMint = errors.New("No legal power to mint")
	ErrNotMyTurnToMint    = errors.New("Not my turn to mint")
	ErrWrongTimeToMint    = errors.New("Wrong time to mint")
	ErrNotFoundMiner      = errors.New("Failed to find miner")
	ErrDuplicateSignUpTx  = errors.New("duplicate sign up tx")
	ErrCandidateNotFound  = errors.New("candidate not found")
)

// Config defines the configurations of dpos
type Config struct {
	Keypath    string `mapstructure:"keypath"`
	EnableMint bool   `mapstructure:"enable_mint"`
	Passphrase string `mapstructure:"passphrase"`
}

// Dpos define dpos struct
type Dpos struct {
<<<<<<< HEAD
	chain   *chain.BlockChain
	txpool  *txpool.TransactionPool
	context *ConsensusContext
	net     p2p.Net
	proc    goprocess.Process
	cfg     *Config
	miner   *wallet.Account
=======
	chain  *chain.BlockChain
	txpool *txpool.TransactionPool
	net    p2p.Net
	proc   goprocess.Process
	cfg    *Config
	// miner      *wallet.Account
	miner       types.Address
	enableMint  bool
	disableMint bool
>>>>>>> 71e12278
}

// NewDpos new a dpos implement.
func NewDpos(parent goprocess.Process, chain *chain.BlockChain, txpool *txpool.TransactionPool, net p2p.Net, cfg *Config) (*Dpos, error) {
	dpos := &Dpos{
		chain:  chain,
		txpool: txpool,
		net:    net,
		proc:   goprocess.WithParent(parent),
		cfg:    cfg,
	}

	tail := chain.TailBlock()
	context := &ConsensusContext{}
	dpos.context = context
	period, err := dpos.LoadPeriodContext(tail.Header.PeriodHash)
	if err != nil {
		return nil, err
	}
	context.periodContext = period

	return dpos, nil
}

// EnableMint return the peer mint status
func (dpos *Dpos) EnableMint() bool {
	return dpos.cfg.EnableMint
}

// Setup setup dpos
func (dpos *Dpos) Setup() error {
	account, err := wallet.NewAccountFromFile(dpos.cfg.Keypath)
	if err != nil {
		return err
	}
	dpos.miner = account

	return nil
}

// implement interface service.Server
var _ service.Server = (*Dpos)(nil)

// Run start dpos
func (dpos *Dpos) Run() error {
	logger.Info("Dpos run")
	if !dpos.validateMiner() {
		logger.Warn("You have no authority to mint block")
		return ErrNoLegalPowerToMint
	}
	dpos.proc.Go(dpos.loop)

	return nil
}

// Proc returns the goprocess running the service
func (dpos *Dpos) Proc() goprocess.Process {
	return dpos.proc
}

// Stop dpos
func (dpos *Dpos) Stop() {
	dpos.proc.Close()
}

// StopMint stops generating blocks.
func (dpos *Dpos) StopMint() {
	dpos.disableMint = true
}

// RecoverMint resumes generating blocks.
func (dpos *Dpos) RecoverMint() {
	dpos.disableMint = false
}

func (dpos *Dpos) loop(p goprocess.Process) {
	logger.Info("Start block mint")
	time.Sleep(10 * time.Second)
	timeChan := time.NewTicker(time.Second)
	defer timeChan.Stop()
	for {
		select {
		case <-timeChan.C:
			dpos.mint()
		case <-p.Closing():
			logger.Info("Stopped Dpos Mining.")
			return
		}
	}
}

func (dpos *Dpos) mint() error {
<<<<<<< HEAD
=======
	// disableMint might be set true by sync business or others
	if dpos.disableMint {
		return ErrNoLegalPowerToMint
	}
	now := time.Now().Unix()
	if int(now%2) != dpos.cfg.Index {
		return ErrNoLegalPowerToMint
	}
	// if !dpos.enableMint {
	// 	return ErrNoLegalPowerToMint
	// }
>>>>>>> 71e12278

	timestamp := time.Now().Unix()
	if err := dpos.checkMiner(timestamp); err != nil {
		logger.Error(err)
		return err
	}
	logger.Infof("My turn to mint a block, time: %d", timestamp)
	if err := dpos.LoadCandidates(); err != nil {
		return err
	}
	dpos.context.timestamp = timestamp
	dpos.mintBlock()
	return nil
}

// checkMiner check to verify if miner can mint at the timestamp
func (dpos *Dpos) checkMiner(timestamp int64) error {

	miner, err := dpos.context.periodContext.FindMinerWithTimeStamp(timestamp)
	if err != nil {
		return err
	}
	addr, err := types.ParseAddress(dpos.miner.Addr())
	if err != nil {
		return err
	}
	if *miner != *addr.Hash160() {
		return ErrNotMyTurnToMint
	}
	return nil
}

// validateMiner verify whether the miner had authority to mint.
func (dpos *Dpos) validateMiner() bool {

	addr, err := types.ParseAddress(dpos.miner.Addr())
	if err != nil {
		return false
	}
	if !util.InArray(*addr.Hash160(), dpos.context.periodContext.period) {
		return false
	}
	if err := dpos.miner.UnlockWithPassphrase(dpos.cfg.Passphrase); err != nil {
		logger.Error(err)
		return false
	}
	return true
}

func (dpos *Dpos) mintBlock() {

	tail := dpos.chain.TailBlock()
	block := types.NewBlock(tail)
	block.Header.TimeStamp = dpos.context.timestamp
	if block.Height > 0 && block.Height%chain.PeriodDuration == 0 {
		// TODO: period changed
	} else {
		block.Header.PeriodHash = tail.Header.PeriodHash
	}
	if err := dpos.PackTxs(block, dpos.miner.PubKeyHash()); err != nil {
		logger.Warnf("Failed to pack txs. err: %s", err.Error())
		return
	}
	if err := dpos.signBlock(block); err != nil {
		logger.Warnf("Failed to sign block. err: %s", err.Error())
		return
	}
	_, _, err := dpos.chain.ProcessBlock(block, true)
	if err != nil {
		logger.Warnf("Failed to process block. err: %s", err.Error())
	}
}

func lessFunc(queue *util.PriorityQueue, i, j int) bool {

	txi := queue.Items(i).(*txpool.TxWrap)
	txj := queue.Items(j).(*txpool.TxWrap)
	if txi.FeePerKB == txj.FeePerKB {
		return txi.AddedTimestamp < txj.AddedTimestamp
	}
	return txi.FeePerKB < txj.FeePerKB
}

// sort pending transactions in mempool
func (dpos *Dpos) sortPendingTxs() *util.PriorityQueue {
	pool := util.NewPriorityQueue(lessFunc)
	pendingTxs := dpos.txpool.GetAllTxs()
	for _, pendingTx := range pendingTxs {
		// place onto heap sorted by FeePerKB
		heap.Push(pool, pendingTx)
	}
	return pool
}

// PackTxs packed txs and add them to block.
func (dpos *Dpos) PackTxs(block *types.Block, scriptAddr []byte) error {

	pool := dpos.sortPendingTxs()
	var blockTxns []*types.Transaction
	coinbaseTx, err := chain.CreateCoinbaseTx(scriptAddr, dpos.chain.LongestChainHeight+1)
	if err != nil || coinbaseTx == nil {
		logger.Error("Failed to create coinbaseTx")
		return errors.New("Failed to create coinbaseTx")
	}
	blockTxns = append(blockTxns, coinbaseTx)
	remainTimeInMs := dpos.context.timestamp + MaxPackedTxTime - time.Now().Unix()*SecondInMs
	remainTimer := time.NewTimer(time.Duration(remainTimeInMs) * time.Millisecond)

PackingTxs:
	for {
		select {
		case <-remainTimer.C:
			break PackingTxs
		default:
			for pool.Len() > 0 {
				txWrap := heap.Pop(pool).(*txpool.TxWrap)
				if err := dpos.prepareCandidateContext(txWrap.Tx); err != nil {
					// TODO: abandon the error tx
					continue
				}
				blockTxns = append(blockTxns, txWrap.Tx)
			}
		}
	}
	candidateHash, err := dpos.context.candidateContext.CandidateContextHash()
	if err != nil {
		return err
	}
	block.Header.CandidatesHash = *candidateHash
	merkles := chain.CalcTxsHash(blockTxns)
	block.Header.TxsRoot = *merkles
	block.Txs = blockTxns
	return nil
}

// LoadPeriodContext load period context
func (dpos *Dpos) LoadPeriodContext(hash crypto.HashType) (*PeriodContext, error) {

	db := dpos.chain.DB()
	period, err := db.Get(hash[:])
	if err != nil {
		return nil, err
	}
	if period != nil {
		periodContext := new(PeriodContext)
		if err := periodContext.Unmarshal(period); err != nil {
			return nil, err
		}
		return periodContext, nil
	}
	periodContext, err := InitPeriodContext()
	if err != nil {
		return nil, err
	}
	dpos.context.periodContext = periodContext
	if err := dpos.StorePeriodContext(); err != nil {
		return nil, err
	}
	return periodContext, nil
}

// StorePeriodContext store period context
func (dpos *Dpos) StorePeriodContext() error {

	db := dpos.chain.DB()
	context, err := dpos.context.periodContext.Marshal()
	if err != nil {
		return err
	}
	hash := crypto.DoubleHashH(context)
	return db.Put(hash[:], context)
}

// LoadCandidates load candidates info.
func (dpos *Dpos) LoadCandidates() error {

	tail := dpos.chain.TailBlock()
	db := dpos.chain.DB()

	candidates, err := db.Get(tail.Header.CandidatesHash[:])
	if err != nil {
		return err
	}
	if candidates != nil {
		candidatesContext := new(CandidateContext)
		if err := candidatesContext.Unmarshal(candidates); err != nil {
			return err
		}
		candidatesContext.height = tail.Height + 1
		dpos.context.candidateContext = candidatesContext
		return nil
	}

	candidatesContext := InitCandidateContext()
	dpos.context.candidateContext = candidatesContext
	return nil
}

// StoreCandidateContext store candidate context
func (dpos *Dpos) StoreCandidateContext(hash crypto.HashType) error {

	bytes, err := dpos.context.candidateContext.Marshal()
	if err != nil {
		return err
	}
	db := dpos.chain.DB()
	return db.Put(hash[:], bytes)
}

// prepareCandidateContext prepare to update CandidateContext.
func (dpos *Dpos) prepareCandidateContext(tx *types.Transaction) error {

	content := tx.Data.Content
	candidateContext := dpos.context.candidateContext
	switch int(tx.Data.Type) {
	case types.SignUpTx:
		signUpContent := new(types.SignUpContent)
		if err := signUpContent.Unmarshal(content); err != nil {
			return err
		}
		if util.InArray(signUpContent.Addr(), candidateContext.addrs) {
			return ErrDuplicateSignUpTx
		}
		candidate := &Candidate{
			addr:  signUpContent.Addr(),
			votes: 0,
		}
		candidateContext.candidates = append(candidateContext.candidates, candidate)
	case types.VotesTx:
		votesContent := new(types.VoteContent)
		if err := votesContent.Unmarshal(content); err != nil {
			return err
		}
		if !util.InArray(votesContent.Addr(), dpos.context.candidateContext.addrs) {
			return ErrCandidateNotFound
		}
		for _, v := range candidateContext.candidates {
			if v.addr == votesContent.Addr() {
				atomic.AddInt64(&v.votes, votesContent.Votes())
			}
		}
	default:
	}
	return nil
}

func (dpos *Dpos) signBlock(block *types.Block) error {

	hash := block.BlockHash()
	signature, err := crypto.SignCompact(dpos.miner.PrivateKey(), hash[:])
	if err != nil {
		return err
	}
	block.Header.Signature = signature
	return nil
}

// VerifySign consensus verify sign info.
func (dpos *Dpos) VerifySign(block *types.Block) (bool, error) {

	miner, err := dpos.context.periodContext.FindMinerWithTimeStamp(block.Header.TimeStamp)
	if err != nil {
		return false, err
	}
	if miner == nil {
		return false, ErrNotFoundMiner
	}

	pubkey, ok := crypto.RecoverCompact(block.BlockHash()[:], block.Header.Signature)
	if ok {
		addr, err := types.NewAddressFromPubKey(pubkey)
		if err != nil {
			return false, err
		}
		if *addr.Hash160() == *miner {
			return true, nil
		}
	}
	return false, nil
}<|MERGE_RESOLUTION|>--- conflicted
+++ resolved
@@ -51,25 +51,15 @@
 
 // Dpos define dpos struct
 type Dpos struct {
-<<<<<<< HEAD
-	chain   *chain.BlockChain
-	txpool  *txpool.TransactionPool
-	context *ConsensusContext
-	net     p2p.Net
-	proc    goprocess.Process
-	cfg     *Config
-	miner   *wallet.Account
-=======
-	chain  *chain.BlockChain
-	txpool *txpool.TransactionPool
-	net    p2p.Net
-	proc   goprocess.Process
-	cfg    *Config
-	// miner      *wallet.Account
-	miner       types.Address
+	chain       *chain.BlockChain
+	txpool      *txpool.TransactionPool
+	context     *ConsensusContext
+	net         p2p.Net
+	proc        goprocess.Process
+	cfg         *Config
+	miner       *wallet.Account
 	enableMint  bool
 	disableMint bool
->>>>>>> 71e12278
 }
 
 // NewDpos new a dpos implement.
@@ -162,20 +152,11 @@
 }
 
 func (dpos *Dpos) mint() error {
-<<<<<<< HEAD
-=======
+
 	// disableMint might be set true by sync business or others
 	if dpos.disableMint {
 		return ErrNoLegalPowerToMint
 	}
-	now := time.Now().Unix()
-	if int(now%2) != dpos.cfg.Index {
-		return ErrNoLegalPowerToMint
-	}
-	// if !dpos.enableMint {
-	// 	return ErrNoLegalPowerToMint
-	// }
->>>>>>> 71e12278
 
 	timestamp := time.Now().Unix()
 	if err := dpos.checkMiner(timestamp); err != nil {
