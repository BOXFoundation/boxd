// Copyright (c) 2018 ContentBox Authors.
// Use of this source code is governed by a MIT-style
// license that can be found in the LICENSE file.

package dpos

import (
	"container/heap"
	"encoding/hex"
	"errors"
	"time"

	"github.com/BOXFoundation/boxd/boxd/service"
	"github.com/BOXFoundation/boxd/core/chain"
	"github.com/BOXFoundation/boxd/core/txpool"
	"github.com/BOXFoundation/boxd/core/types"
	"github.com/BOXFoundation/boxd/log"
	"github.com/BOXFoundation/boxd/p2p"
	"github.com/BOXFoundation/boxd/util"
	"github.com/jbenet/goprocess"
)

var logger = log.NewLogger("dpos") // logger

// Define err message
var (
	ErrNoLegalPowerToMint = errors.New("No legal power to mint")
)

// Config defines the configurations of dpos
type Config struct {
	Index  int    `mapstructure:"index"`
	Pubkey string `mapstructure:"pubkey"`
	// Keypath    string `mapstructure:"keypath"`
	// EnableMint bool   `mapstructure:"enable_mint"`
}

// Dpos define dpos struct
type Dpos struct {
	chain  *chain.BlockChain
	txpool *txpool.TransactionPool
	net    p2p.Net
	proc   goprocess.Process
	cfg    *Config
	// miner      *wallet.Account
	miner       types.Address
	enableMint  bool
	disableMint bool
}

// NewDpos new a dpos implement.
func NewDpos(parent goprocess.Process, chain *chain.BlockChain, txpool *txpool.TransactionPool, net p2p.Net, cfg *Config) *Dpos {
	dpos := &Dpos{
		chain:  chain,
		txpool: txpool,
		net:    net,
		proc:   goprocess.WithParent(parent),
		cfg:    cfg,
	}

	pubkey, err := hex.DecodeString(dpos.cfg.Pubkey)
	if err != nil {
		panic("invalid hex in source file: " + dpos.cfg.Pubkey)
	}
	addr, err := types.NewAddressPubKeyHash(pubkey)
	if err != nil {
		panic("invalid public key in test source")
	}
	logger.Info("miner addr: ", addr.String())
	dpos.miner = addr
	return dpos
}

// Setup setup dpos
// func (dpos *Dpos) Setup() error {
// 	account, err := wallet.NewAccountFromFile(dpos.cfg.Keypath)
// 	if err != nil {
// 		return err
// 	}
// 	dpos.miner = account

// 	return nil
// }

// implement interface service.Server
var _ service.Server = (*Dpos)(nil)

// Run start dpos
func (dpos *Dpos) Run() error {
	logger.Info("Dpos run")
	dpos.proc.Go(dpos.loop)

	return nil
}

// Proc returns the goprocess running the service
func (dpos *Dpos) Proc() goprocess.Process {
	return dpos.proc
}

// Stop dpos
func (dpos *Dpos) Stop() {
	dpos.proc.Close()
}

<<<<<<< HEAD
// StopMint stop to generate blocks.
func (dpos *Dpos) StopMint() {
	dpos.disableMint = true
}

// RecoverMint recover to generate blocks.
func (dpos *Dpos) RecoverMint() {
	dpos.disableMint = false
}

func (dpos *Dpos) loop() {
=======
func (dpos *Dpos) loop(p goprocess.Process) {
>>>>>>> bdd570a5
	logger.Info("Start block mint")
	time.Sleep(10 * time.Second)
	timeChan := time.NewTicker(time.Second).C
	for {
		select {
		case <-timeChan:
			dpos.mint()
		case <-p.Closing():
			logger.Info("Stopped Dpos Mining.")
			return
		}
	}
}

func (dpos *Dpos) mint() error {
	now := time.Now().Unix()
	if dpos.disableMint {
		return ErrNoLegalPowerToMint
	}
	if int(now%2) != dpos.cfg.Index {
		return ErrNoLegalPowerToMint
	}
	// if !dpos.enableMint {
	// 	return ErrNoLegalPowerToMint
	// }

	logger.Infof("My turn to mint a block, time: %d", now)
	dpos.mintBlock()
	return nil
}

func (dpos *Dpos) mintBlock() {
	tail, _ := dpos.chain.LoadTailBlock()
	block := types.NewBlock(tail)
	dpos.PackTxs(block, nil)
	// block.setMiner()
	dpos.chain.ProcessBlock(block, true)
}

func lessFunc(queue *util.PriorityQueue, i, j int) bool {

	txi := queue.Items(i).(*txpool.TxWrap)
	txj := queue.Items(j).(*txpool.TxWrap)
	if txi.FeePerKB == txj.FeePerKB {
		return txi.AddedTimestamp < txj.AddedTimestamp
	}
	return txi.FeePerKB < txj.FeePerKB
}

// sort pending transactions in mempool
func (dpos *Dpos) sortPendingTxs() *util.PriorityQueue {
	pool := util.NewPriorityQueue(lessFunc)
	pendingTxs := dpos.txpool.GetAllTxs()
	for _, pendingTx := range pendingTxs {
		// place onto heap sorted by FeePerKB
		heap.Push(pool, pendingTx)
	}
	return pool
}

// PackTxs packed txs and add them to block.
func (dpos *Dpos) PackTxs(block *types.Block, addr types.Address) error {

	// TODO: @Leon Each time you packtxs, a new queue is generated.
	pool := dpos.sortPendingTxs()
	// blockUtxos := NewUtxoUnspentCache()
	var blockTxns []*types.Transaction
	coinbaseTx, err := chain.CreateCoinbaseTx(addr, dpos.chain.LongestChainHeight+1)
	if err != nil || coinbaseTx == nil {
		logger.Error("Failed to create coinbaseTx")
		return errors.New("Failed to create coinbaseTx")
	}
	blockTxns = append(blockTxns, coinbaseTx)
	for pool.Len() > 0 {
		txWrap := heap.Pop(pool).(*txpool.TxWrap)
		blockTxns = append(blockTxns, txWrap.Tx)
	}

	merkles := util.CalcTxsHash(blockTxns)
	block.Header.TxsRoot = *merkles
	block.Txs = blockTxns
	return nil
}<|MERGE_RESOLUTION|>--- conflicted
+++ resolved
@@ -103,7 +103,6 @@
 	dpos.proc.Close()
 }
 
-<<<<<<< HEAD
 // StopMint stop to generate blocks.
 func (dpos *Dpos) StopMint() {
 	dpos.disableMint = true
@@ -114,10 +113,7 @@
 	dpos.disableMint = false
 }
 
-func (dpos *Dpos) loop() {
-=======
 func (dpos *Dpos) loop(p goprocess.Process) {
->>>>>>> bdd570a5
 	logger.Info("Start block mint")
 	time.Sleep(10 * time.Second)
 	timeChan := time.NewTicker(time.Second).C
