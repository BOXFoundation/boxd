--- conflicted
+++ resolved
@@ -31,13 +31,9 @@
     port: 19161
     http:
         port: 19160
-<<<<<<< HEAD
-bpos:
-=======
     subscribe_blocks: true
     subscribe_logs: true
-dpos:
->>>>>>> a437dd91
+bpos:
     keypath: key.keystore
     enable_mint: true
     passphrase: 1
