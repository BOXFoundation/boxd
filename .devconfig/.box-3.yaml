--- conflicted
+++ resolved
@@ -31,17 +31,14 @@
     http:
         port: 19170
 dpos:
-<<<<<<< HEAD
     index: 10
     pubkey: 0af020217fd26e0b6bf40912bca223b1dd806a21
+    keypath: keyfile/key3.keystore
+    enable_mint: true
+    passphrase: zaq12wsx
 influxdb:
     host: http://localhost
     port: 8086
     db: box
     user: 
-    password: 
-=======
-    keypath: keyfile/key3.keystore
-    enable_mint: true
-    passphrase: zaq12wsx
->>>>>>> 41cc3e15
+    password: 