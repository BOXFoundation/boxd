--- conflicted
+++ resolved
@@ -139,21 +139,6 @@
 	if len(args) > 0 {
 		level = args[0]
 	}
-<<<<<<< HEAD
-	respRPC, err := rpcutil.RPCCall(rpcpb.NewContorlCommandClient, "SetDebugLevel",
-		&rpcpb.DebugLevelRequest{Level: level}, common.GetRPCAddr())
-	if err != nil {
-		fmt.Println("RPC called failed:", err)
-		return
-	}
-	resp, ok := respRPC.(*rpcpb.BaseResponse)
-	if !ok {
-		fmt.Println("Conversion rpcpb.BaseResponse failed")
-		return
-	}
-	if resp.Code != 0 {
-		fmt.Println(resp.Message)
-=======
 	resp, err := rpcutil.RPCCall(rpcpb.NewAdminControlClient, "SetDebugLevel",
 		&rpcpb.DebugLevelRequest{Level: level}, common.GetRPCAddr())
 	if err != nil {
@@ -163,7 +148,6 @@
 	response := resp.(*rpcpb.BaseResponse)
 	if response.Code != 0 {
 		fmt.Printf("set debug level to %s error: %s\n", level, err)
->>>>>>> f81c54ac
 		return
 	}
 }
@@ -179,21 +163,6 @@
 		}
 		id = uint32(n)
 	}
-<<<<<<< HEAD
-	respRPC, err := rpcutil.RPCCall(rpcpb.NewContorlCommandClient, "UpdateNetworkID",
-		&rpcpb.UpdateNetworkIDRequest{Id: id}, common.GetRPCAddr())
-	if err != nil {
-		fmt.Println("RPC called failed:", err)
-		return
-	}
-	resp, ok := respRPC.(*rpcpb.BaseResponse)
-	if !ok {
-		fmt.Println("Conversion rpcpb.BaseResponse failed")
-		return
-	}
-	if resp.Code != 0 {
-		fmt.Println(resp.Message)
-=======
 	resp, err := rpcutil.RPCCall(rpcpb.NewAdminControlClient, "UpdateNetworkID",
 		&rpcpb.UpdateNetworkIDRequest{Id: id}, common.GetRPCAddr())
 	if err != nil {
@@ -203,7 +172,6 @@
 	response := resp.(*rpcpb.BaseResponse)
 	if response.Code != 0 {
 		fmt.Printf("update network id %d error: %s\n", id, err)
->>>>>>> f81c54ac
 		return
 	}
 }
