// Copyright (c) 2018 ContentBox Authors.
// Use of this source code is governed by a MIT-style
// license that can be found in the LICENSE file.

package ctl

import (
	"bufio"
	"bytes"
	"context"
	"encoding/hex"
	"errors"
	"fmt"
	"io/ioutil"
	"math/big"
	"os"
	"path/filepath"
	"strconv"
	"strings"
	"time"

	"github.com/BOXFoundation/boxd/commands/box/common"
	"github.com/BOXFoundation/boxd/commands/box/root"
	"github.com/BOXFoundation/boxd/core"
	"github.com/BOXFoundation/boxd/core/abi"
	"github.com/BOXFoundation/boxd/core/types"
	rpcpb "github.com/BOXFoundation/boxd/rpc/pb"
	"github.com/BOXFoundation/boxd/rpc/rpcutil"
	"github.com/BOXFoundation/boxd/util"
	"github.com/BOXFoundation/boxd/wallet"
	"github.com/BOXFoundation/boxd/wallet/account"
	"github.com/spf13/cobra"
	"golang.org/x/crypto/ripemd160"
)

const (
	baseDir    = ".cmd/contract/"
	senderFile = baseDir + "sender"
	abiDir     = baseDir + "abi/"
	recordFile = abiDir + "record"
	abiSep     = ""
)

var (
	walletDir string
)

// rootCmd represents the base command when called without any subcommands
var rootCmd = &cobra.Command{
	Use:   "contract [command]",
	Short: "The contract command line interface",
	Example: `
  1. import abi file
    ./box contract importabi .cmd/contract/test/erc20_simple.abi "simple erc20 abi"

  2. list abi index and select one to continue:
    ./box contract list

    output e.g.:
      abi list:
        1: simple erc20 abi Sep 24 13:15:49
        2: bonus abi Sep 26 11:15:19
      contract attached list:
        1 > b5rEkkMtdp2LVNPyFem7w9sJthTuYvDFbiz
        2 > b5rEkkMtdp2LVNPyFem7w9sJthTuYvDFbiz

    index is the number "1, 2, ...", that is relevant to one abi from the last step

  3. set sender
    ./box contract setsender b1fc1Vzz73WvBtzNQNbBSrxNCUC1Zrbnq4m
		NOTE: account sender must be imported and unlocked to local wallet

  4. deploy contract
    ./box contract deploy .cmd/contract/test/erc20_simple.bin 0 --rpc-port=19191

  5. attach index to an contract address
    ./box contract attach 1 b5kcrqGMZZ8yrxYs8TcGuv9wqvBFYHBmDTd --rpc-port=19191

  6. send a contract call transaction
    ./box contract send 1 0 approve 5623d8b0dd0136197531fd86110d509ce0030d9e 20000 --rpc-port=19191

  7. call a contract to get state value revalent to method via DoCall a contract
    ./box contract call 1 allowance 816666b318349468f8146e76e4e3751d937c14cb 5623d8b0dd0136197531fd86110d509ce0030d9e --rpc-port=19111
`,
}

func init() {
	root.RootCmd.AddCommand(rootCmd)
	rootCmd.AddCommand(
		&cobra.Command{
			Use:   "importabi [abi_file_name] [description]",
			Short: "import abi for a contract.",
			Run:   importAbi,
		},
		&cobra.Command{
			Use:   "list",
			Short: "list all index revelant to imported abi files and attached contracts",
			Run:   list,
		},
		&cobra.Command{
			Use:   "attach [index] [contract_address]",
			Short: "attach contract abi to a real contract on chain",
			Run:   attach,
		},
		&cobra.Command{
			Use:   "setsender [wallet_dir] [address]",
			Short: "set sender address to deploy or send contract",
			Run:   setsender,
		},
		&cobra.Command{
			Use:   "deploy [contract] [amount] [optional|index] [args...]",
			Short: "Deploy a contract, contract can be a file or a hex string",
			Long:  "The return value is a hex-encoded transaction sequence and a contract address",
			Run:   deploy,
		},
		&cobra.Command{
			Use:   "send [index] [amount] [method] [args...]",
			Short: "calling a contract",
			Long:  "Successful call will return a transaction hash value",
			Run:   send,
		},
		&cobra.Command{
			Use:   "call [index] [optional|block_height] [method] [args...]",
			Short: "call contract value via docall.",
			Run:   call,
		},
		&cobra.Command{
			Use:   "encode [index] [method] [args...]",
			Short: "Get an input string to send or call",
			Run:   encode,
		},
		&cobra.Command{
			Use:   "getlogs [hash] [from] [to] [address] [topics]",
			Short: "Get returns logs matching the given argument that are stored within the state",
			Run:   getLogs,
		},
		&cobra.Command{
			Use:   "reset",
			Short: "reset abi setting",
			Run:   reset,
		},
	)
}

func encode(cmd *cobra.Command, args []string) {
	if len(args) < 2 {
		fmt.Println(cmd.Use)
		return
	}
	// check abi index
	index, err := strconv.Atoi(args[0])
	if err != nil {
		fmt.Printf("invalid index")
		fmt.Printf("select an index in list via using \"./box contract list\"\n")
		return
	}
	abiObj, err := newAbiObj(index)
	if err != nil {
		fmt.Println(err)
		return
	}
	data, err := encodeInput(abiObj, args[1], args[2:]...)
	if err != nil {
		fmt.Println("encode error:", err)
		return
	}
	fmt.Println(data)
}

func importAbi(cmd *cobra.Command, args []string) {
	if len(args) != 2 {
		fmt.Println(cmd.Use)
		return
	}

	srcFile := args[0]
	if _, err := os.Stat(srcFile); err != nil {
		if os.IsNotExist(err) {
			fmt.Println("abi file is not exists")
		} else {
			fmt.Println("abi file status error:", err)
		}
		return
	}

	if err := util.MkDir(abiDir); err != nil {
		panic(err)
	}

	var iFiles []int
	err := filepath.Walk(abiDir, func(path string, info os.FileInfo, err error) error {
		if info.IsDir() {
			return nil
		}
		s := strings.TrimPrefix(path, abiDir)
		if i, err := strconv.Atoi(s); err == nil && i > 0 {
			iFiles = append(iFiles, i)
		}
		return nil
	})
	if err != nil {
		panic(err)
	}
	max := 0
	if len(iFiles) > 0 {
		for _, v := range iFiles {
			if max < v {
				max = v
			}
		}
	}
	newFile := abiDir + strconv.Itoa(max+1)
	data, err := ioutil.ReadFile(srcFile)
	if err != nil {
		panic(err)
	}
	if _, err := abi.JSON(bytes.NewBuffer(data)); err != nil {
		fmt.Println("illegal abi file, error:", err)
		return
	}
	// Write data to desc
	err = ioutil.WriteFile(newFile, data, 0644)
	if err != nil {
		panic(err)
	}
	//
	f, err := os.OpenFile(recordFile, os.O_APPEND|os.O_CREATE|os.O_WRONLY, 0644)
	if err != nil {
		panic(err)
	}
	defer f.Close()
	note := fmt.Sprintf("%d%s%s %s%s%s\n", max+1, abiSep, args[1],
		time.Now().Format(time.Stamp), abiSep, newFile)
	if _, err := f.WriteString(note); err != nil {
		panic(err)
	}
}

func setsender(cmd *cobra.Command, args []string) {
	var (
		sender    string
		walletDir = common.DefaultWalletDir
	)
	if len(args) == 1 {
		sender = args[0]
	} else if len(args) == 2 {
		walletDir = args[0]
		sender = args[1]
	} else {
		fmt.Println(cmd.Use)
		return
	}
	// validate wallet dir
	if _, err := os.Stat(walletDir); err != nil {
		if os.IsNotExist(err) {
			fmt.Println("wallet directory is not exists")
		} else {
			fmt.Println("wallet directory status error:", err)
		}
		return
	}
	//validate address
	if err := types.ValidateAddr(sender); err != nil {
		fmt.Println("sender address is Invalid: ", err)
		return
	}
	wltMgr, err := wallet.NewWalletManager(walletDir)
	if err != nil {
		fmt.Println("open wallet failed:", err)
		return
	}
	var senderKeyFile string
	unlocked := false
	for _, acc := range wltMgr.ListAccounts() {
		if acc.Addr() == sender {
			senderKeyFile = acc.Path
			unlocked = true
			break
		}
	}
	if !unlocked {
		fmt.Println("accound is unlocked, you need to import your account to this wallet!")
		return
	}
	// write address to file
	if err := ioutil.WriteFile(senderFile, []byte(senderKeyFile+": "+sender), 0644); err != nil {
		panic(err)
	}
}

func list(cmd *cobra.Command, args []string) {
	if len(args) != 0 {
		fmt.Println(cmd.Use)
		return
	}
	abiInfo, attachedInfo, err := restoreRecord(recordFile)
	if err != nil {
		fmt.Println("restore record error:", err)
		return
	}
	if len(abiInfo) == 0 {
		fmt.Println("record is empty")
		return
	}
	fmt.Println("abi list:")
	for _, i := range abiInfo {
		fmt.Printf("\t%d: %s\n", i.index, i.note)
	}
	if len(attachedInfo) == 0 {
		return
	}
	fmt.Println("contract attached list:")
	for i, c := range attachedInfo {
		fmt.Printf("\t%d > %s\n", i, c)
	}
}

func attach(cmd *cobra.Command, args []string) {
	if len(args) != 2 {
		fmt.Println(cmd.Use)
		return
	}
	// index
	index, err := strconv.Atoi(args[0])
	if err != nil {
		fmt.Println("parse index error:", err)
		fmt.Println(cmd.Use)
		return
	}
	// contract address
	address, err := types.NewContractAddress(args[1])
	if err != nil {
		fmt.Println("invalid contract address")
		return
	}
	// check whether index is record file
	abiInfos, _, err := restoreRecord(recordFile)
	if err != nil {
		panic(err)
	}
	var abiInfo *abiDesc
	for _, i := range abiInfos {
		if i.index == index {
			abiInfo = i
			break
		}
	}
	if abiInfo == nil {
		fmt.Println("invalid index argument")
		return
	}
	// check contract existed
	resp, err := rpcutil.RPCCall(rpcpb.NewWebApiClient, "GetCode",
		&rpcpb.GetCodeReq{Address: address.String()}, common.GetRPCAddr())
	if err != nil {
		fmt.Printf("get code of contract %s error: %s\n", address, err)
		return
	}
	getcodeResp := resp.(*rpcpb.GetCodeResp)
	if getcodeResp.Code != 0 {
		fmt.Printf("get code of contract %s error: %s\n", address, getcodeResp.Message)
		return
	}
	if len(getcodeResp.Data) == 0 {
		fmt.Printf("get code of contract %s error: code is empty\n", address)
		return
	}
	// write record to file
	f, err := os.OpenFile(recordFile, os.O_APPEND|os.O_CREATE|os.O_WRONLY, 0644)
	if err != nil {
		panic(err)
	}
	defer f.Close()
	note := fmt.Sprintf("%d> %s\n", index, address)
	if _, err := f.WriteString(note); err != nil {
		panic(err)
	}
	fmt.Printf("{%d \"%s\" %s} > %s\n", abiInfo.index, abiInfo.note, abiInfo.filepath, address)
}

func deploy(cmd *cobra.Command, args []string) {
	if len(args) < 2 {
		fmt.Println(cmd.Use)
		return
	}
	amount, err := strconv.ParseUint(args[1], 10, 64)
	if err != nil {
		fmt.Println("invalid amount: ", err)
		return
	}
	data := args[0]
	var bytecode string
	if _, err := os.Stat(data); err == nil {
		bytes, err := ioutil.ReadFile(data)
		if err != nil {
			fmt.Println("read contract file error:", err)
			return
		}
		bytecode = strings.TrimSpace(string(bytes))
	} else {
		bytecode = data
	}
	// params
	var indexArg string
<<<<<<< HEAD
	if len(args) >= 4 {
=======
	if len(args) > 2 {
>>>>>>> 44441f92
		index, err := strconv.Atoi(args[2])
		if err != nil {
			fmt.Println("invalid index:", err)
			return
		}
		indexArg = args[2]
<<<<<<< HEAD
		abiObj, err := newAbiObj(index)
		if err != nil {
			fmt.Println(err)
			return
		}
		data, err := encodeInput(abiObj, "", args[3:]...)
		if err != nil {
			fmt.Println("encode error:", err)
			return
=======
		if len(args) > 3 {
			abiObj, err := newAbiObj(index)
			if err != nil {
				fmt.Println(err)
				return
			}
			data, err := encodeInput(abiObj, "", args[3:]...)
			if err != nil {
				fmt.Println("encode error:", err)
				return
			}
			bytecode += data
>>>>>>> 44441f92
		}
	}
	// sender info
	sender, keyFile, bal, nonce, err := fetchSenderInfo()
	if err != nil {
		fmt.Println(err)
		return
	}
	if bal <= amount {
		fmt.Printf("balance of sender %s is 0\n", sender)
		return
	}
	// do request
	req := &rpcpb.MakeContractTxReq{
		From:     sender,
		Amount:   amount,
		GasLimit: (bal - amount) / core.FixedGasPrice,
		Nonce:    nonce + 1,
		IsDeploy: true,
		Data:     bytecode,
	}
	acc, err := account.NewAccountFromFile(keyFile)
	if err != nil {
		fmt.Printf("unlock account: %s error: %s", sender, err)
		return
	}
	contractAddr, hash, err := signAndSendContractTx(req, acc)
	if err != nil {
		fmt.Println("sign and send transaction error:", err)
		return
	}
	fmt.Println("contract deployed successfully")
	fmt.Println("contract address:", contractAddr)
	fmt.Println("tx hash:", hash)

	// if the index is given, attach it to the contract
<<<<<<< HEAD
	attach(&cobra.Command{Run: attach}, []string{indexArg, contractAddr})
=======
	if indexArg != "" {
		attach(&cobra.Command{Use: ""}, []string{indexArg, contractAddr})
	}
>>>>>>> 44441f92
}

func send(cmd *cobra.Command, args []string) {
	if len(args) < 3 {
		fmt.Println(cmd.Use)
		return
	}
	// amount
	amount, err := strconv.ParseUint(args[1], 10, 64)
	if err != nil {
		fmt.Println("invalid amount: ", err)
		return
	}
	// parse contract address
	index, err := strconv.Atoi(args[0])
	if err != nil {
		fmt.Println("invalid index:", err)
		fmt.Printf("select an index in list via \"./box contract list\"\n")
		return
	}
	_, attachedInfo, err := restoreRecord(recordFile)
	if err != nil {
		fmt.Println("restore record error:", err)
		return
	}
	contractAddr, ok := attachedInfo[index]
	if !ok {
		fmt.Println("index is not attached to contract address")
		fmt.Println("attach abi to a contract via " +
			"(eg.) \"./box contract attach index contract_address --rpc-port 19111\"")
		return
	}
	// code
	abiObj, err := newAbiObj(index)
	if err != nil {
		fmt.Println(err)
		return
	}
	data, err := encodeInput(abiObj, args[2], args[3:]...)
	if err != nil {
		fmt.Println("encode error:", err)
		return
	}
	// sender info
	sender, keyFile, bal, nonce, err := fetchSenderInfo()
	if err != nil {
		fmt.Println(err)
		return
	}
	if bal <= amount {
		fmt.Printf("balance of sender %s is 0\n", sender)
		return
	}
	// call
	req := &rpcpb.MakeContractTxReq{
		From:     sender,
		To:       contractAddr,
		Amount:   amount,
		GasLimit: (bal - amount) / core.FixedGasPrice,
		Nonce:    nonce + 1,
		Data:     data,
	}
	acc, err := account.NewAccountFromFile(keyFile)
	if err != nil {
		fmt.Printf("unlock account: %s error: %s", sender, err)
		return
	}
	_, hash, err := signAndSendContractTx(req, acc)
	if err != nil {
		fmt.Println("sign and send transaction error:", err)
		return
	}
	fmt.Println("send contract call successfully, transaction hash:", hash)
}

func call(cmd *cobra.Command, args []string) {
	if len(args) < 2 {
		fmt.Println(cmd.Use)
		return
	}
	var (
		index  int
		height uint64
		method string
		params []string
		err    error
	)
	// index
	index, err = strconv.Atoi(args[0])
	if err != nil {
		fmt.Println("invalid index:", err)
		fmt.Println("select an index in list via \"./box contract list\"")
		return
	}
	// height
	height, err = strconv.ParseUint(args[1], 10, 64)
	if err != nil {
		method = args[1]
		params = args[2:]
	} else {
		method = args[2]
		params = args[3:]
	}
	// contract address
	_, attachedInfo, err := restoreRecord(recordFile)
	if err != nil {
		fmt.Println("restore record error:", err)
		return
	}
	contractAddr, ok := attachedInfo[index]
	if !ok {
		fmt.Println("index is not attached to contract address")
		fmt.Println("attach abi to a contract via " +
			"(eg.) \"./box contract attach index contract_address --rpc-port 19111\"")
		return
	}
	// code
	abiObj, err := newAbiObj(index)
	if err != nil {
		fmt.Println(err)
		return
	}
	data, err := encodeInput(abiObj, method, params...)
	if err != nil {
		fmt.Println("encode error:", err)
		return
	}
	// sender
	sender, _, err := currentSender(senderFile)
	if err != nil {
		fmt.Println("get current sender error:", err)
		return
	}
	callReq := &rpcpb.CallReq{
		From: sender, To: contractAddr, Data: data, Height: uint32(height), Timeout: 2,
	}
	resp, err := rpcutil.RPCCall(rpcpb.NewWebApiClient, "DoCall", callReq, common.GetRPCAddr())
	if err != nil {
		fmt.Printf("rpc DoCall request %v error: %s\n", callReq, err)
		return
	}
	callResp := resp.(*rpcpb.CallResp)
	if callResp.Code != 0 {
		fmt.Printf("rpc DoCall request %v error: %s\n", callReq, callResp.Message)
		return
	}
	// decode output
	outputS, err := hex.DecodeString(callResp.GetOutput())
	if err != nil {
		fmt.Println("decode output to hex error:", err)
		return
	}
	output, err := abiObj.Methods[method].Outputs.UnpackValues(outputS)
	if err != nil {
		fmt.Println("decode output to values error:", err)
		return
	}
	fmt.Println("output:", output)
}

func signAndSendContractTx(
	req *rpcpb.MakeContractTxReq, acc *account.Account,
) (contractAddr, hash string, err error) {
	// make unsigned tx
	var resp interface{}
	resp, err = rpcutil.RPCCall(rpcpb.NewTransactionCommandClient,
		"MakeUnsignedContractTx", req, common.GetRPCAddr())
	if err != nil {
		err = fmt.Errorf("make unsigned contract tx req %+v error: %s", req, err)
		return
	}
	txResp := resp.(*rpcpb.MakeContractTxResp)
	if txResp.Code != 0 {
		err = fmt.Errorf("make unsigned contract tx req %+v error: %s", req, txResp.Message)
		return
	}
	hash, err = common.SignAndSendTx(txResp.GetTx(), txResp.GetRawMsgs(), acc)
	if err != nil {
		return
	}
	return txResp.GetContractAddr(), hash, nil
}

func getLogs(cmd *cobra.Command, args []string) {
	fmt.Println("getLogs called")
	//arg[0]represents block hash , arg[1] "from"andarg[2"to " represent log between from and to
	//arg[3]reprensents address arg[4]represents topics
	if len(args) != 5 {
		fmt.Println("Invalid argument number")
		return
	}
	hash := args[0]
	from, err := strconv.ParseUint(args[1], 10, 32)
	if err != nil {
		fmt.Println(err)
		return
	}
	to, err := strconv.ParseUint(args[2], 10, 32)
	if err != nil {
		fmt.Println(err)
		return
	}
	address := strings.Split(args[3], ",")
	topicsStr := strings.Split(args[4], ",")
	topics := []*rpcpb.LogsReqTopiclist{&rpcpb.LogsReqTopiclist{Topics: topicsStr}}

	conn, err := rpcutil.GetGRPCConn(common.GetRPCAddr())
	if err != nil {
		fmt.Println(err)
		return
	}
	defer conn.Close()
	ctx, cancel := context.WithTimeout(context.Background(), 3*time.Second)
	defer cancel()
	req := &rpcpb.LogsReq{
		Uid:       "",
		Hash:      hash,
		From:      uint32(from),
		To:        uint32(to),
		Addresses: address,
		Topics:    topics,
	}
	client := rpcpb.NewWebApiClient(conn)
	resp, err := client.GetLogs(ctx, req)
	if err != nil {
		fmt.Println(err)
		return
	}
	fmt.Println(resp.Logs)
}

func reset(cmd *cobra.Command, args []string) {
	if err := os.RemoveAll(abiDir); err != nil {
		panic(err)
	}
}

type abiDesc struct {
	index    int
	note     string
	filepath string
}

type abiDesces []*abiDesc

func (abis abiDesces) getItem(idx int) *abiDesc {
	for _, abi := range abis {
		if abi.index == idx {
			return abi
		}
	}
	return nil
}

func restoreRecord(filepath string) (abiDesces, map[int]string, error) {
	// read file
	f, err := os.Open(filepath)
	if err != nil {
		if os.IsNotExist(err) {
			return nil, nil, nil
		}
		return nil, nil, err
	}
	scanner := bufio.NewScanner(f)
	lines := make([]string, 0)
	for scanner.Scan() {
		l := scanner.Text()
		lines = append(lines, l)
	}
	if scanner.Err() != nil {
		return nil, nil, scanner.Err()
	}
	// parse
	abiInfo := make([]*abiDesc, 0)
	attachedInfo := make(map[int]string)
	for i, l := range lines {
		fields := strings.FieldsFunc(l, func(c rune) bool {
			if c == rune([]byte(abiSep)[0]) {
				return true
			}
			return false
		})
		if len(fields) == 3 {
			index, err := strconv.Atoi(fields[0])
			if err != nil {
				fmt.Printf("parse line %d abi num error: %s", i, err)
				continue
			}
			abiFile := strings.TrimSpace(fields[2])
			if _, err := os.Stat(abiFile); err != nil {
				fmt.Printf("parse line %d abi file stat error: %s", i, err)
				continue
			}
			abiInfo = append(abiInfo, &abiDesc{index: index, note: fields[1], filepath: abiFile})
			continue
		}
		//
		fields = strings.FieldsFunc(l, func(c rune) bool {
			if c == 62 { // 62 is the value of ">" in ascii
				return true
			}
			return false
		})
		if len(fields) == 2 {
			index, err := strconv.Atoi(fields[0])
			if err != nil {
				fmt.Printf("parse line %d attach num error: %s", i, err)
				continue
			}
			contractAddr := strings.TrimSpace(fields[1])
			if _, err := types.NewContractAddress(contractAddr); err != nil {
				fmt.Printf("parse line %d, parce contract address error: %s", i, err)
				continue
			}
			attachedInfo[index] = contractAddr
		}
	}
	return abiInfo, attachedInfo, nil
}

func encodeInput(abiObj *abi.ABI, method string, args ...string) (string, error) {

	var inputs abi.Arguments
	if method == "" {
		inputs = abiObj.Constructor.Inputs
	} else {
		abiMethod, exist := abiObj.Methods[method]
		if !exist {
			return "", fmt.Errorf("method %s is not found in abi file", method)
		}
		inputs = abiMethod.Inputs
	}
	if len(inputs) != len(args) {
		return "", fmt.Errorf("argument count mismatch: %d for %d", len(args), len(inputs))
	}
	params := make([]interface{}, 0, len(args))
	for i, arg := range args {
		arg, err := parseAbiArg(inputs[i].Type, arg)
		if err != nil {
			return "", err
		}
		params = append(params, arg)
	}
	data, err := abiObj.Pack(method, params...)
	if err == nil {
		return hex.EncodeToString(data), nil
	}
	// try event
	if event, ok := abiObj.Events[method]; ok {
		return hex.EncodeToString(event.ID().Bytes()), nil
	}
	return "", err
}

func newAbiObj(index int) (*abi.ABI, error) {
	abiInfos, _, err := restoreRecord(recordFile)
	if err != nil {
		return nil, fmt.Errorf("parse abi record file error: %s", err)
	}
	abiInfo := abiInfos.getItem(index)
	if abiInfo == nil {
		return nil, errors.New("index not found in abi record")
	}
	// new abi object
	data, err := ioutil.ReadFile(abiInfo.filepath)
	if err != nil {
		return nil, err
	}
	abiObj, err := abi.JSON(bytes.NewBuffer(data))
	if err != nil {
		return nil, fmt.Errorf("illegal abi file, error: %s", err)
	}
	return &abiObj, nil
}

func fetchSenderInfo() (sender, keyFile string, bal, nonce uint64, err error) {
	// sender
	sender, keyFile, err = currentSender(senderFile)
	if err != nil {
		return
	}
	// gaslimit
	var resp interface{}
	resp, err = rpcutil.RPCCall(rpcpb.NewTransactionCommandClient, "GetBalance",
		&rpcpb.GetBalanceReq{Addrs: []string{sender}}, common.GetRPCAddr())
	if err != nil {
		err = fmt.Errorf("get balance of sender %s error: %s", sender, err)
		return
	}
	balResp := resp.(*rpcpb.GetBalanceResp)
	if balResp.Code != 0 {
		err = fmt.Errorf("get balance of sender %s error: %s", sender, balResp.Message)
		return
	}
	bal = balResp.Balances[0]
	// nonce
	resp, err = rpcutil.RPCCall(rpcpb.NewWebApiClient, "Nonce",
		&rpcpb.NonceReq{Addr: sender}, common.GetRPCAddr())
	if err != nil {
		err = fmt.Errorf("get nonce of sender %s error: %s", sender, err)
		return
	}
	nonceResp := resp.(*rpcpb.NonceResp)
	if nonceResp.Code != 0 {
		err = fmt.Errorf("get nonce of sender %s error: %s", sender, nonceResp.Message)
		return
	}
	nonce = nonceResp.GetNonce()
	return
}

func currentSender(senderFile string) (sender, keyFile string, err error) {
	bytes, err := ioutil.ReadFile(senderFile)
	if err != nil {
		return "", "", errors.New("sender is not initialized, use \"setsender\" command to set")
	}
	fields := strings.FieldsFunc(string(bytes), func(c rune) bool {
		if c == 58 { // 58 is the value of ":" in ascii
			return true
		}
		return false
	})
	if len(fields) != 2 {
		return "", "", errors.New("damaged sender file")
	}
	keyFile, sender = strings.TrimSpace(fields[0]), strings.TrimSpace(fields[1])
	return
}

func parseAbiArg(typ abi.Type, arg string) (interface{}, error) {
	var (
		val interface{}
		err error
	)
	switch typ.T {
	case abi.BoolTy:
		val, err = strconv.ParseBool(arg)
		if err != nil {
			return nil, fmt.Errorf("encode abi: cannot use string as bool as argument, %s", err)
		}
	case abi.IntTy:
		i, err := strconv.ParseInt(arg, 0, 64)
		if err != nil {
			return nil, fmt.Errorf("encode abi: cannot use string as int as argument, %s", err)
		}
		val = big.NewInt(i)
	case abi.UintTy:
		i, err := strconv.ParseUint(arg, 0, 64)
		if err != nil {
			return nil, fmt.Errorf("encode abi: cannot use string as uint as argument, %s", err)
		}
		val = new(big.Int).SetUint64(i)
	case abi.AddressTy:
		if len(arg) != ripemd160.Size*2 {
			return nil, fmt.Errorf("encode abi: cannot use string as address as argument")
		}
		bytes, err := hex.DecodeString(arg)
		if err != nil {
			return nil, err
		}
		array := [ripemd160.Size]byte{}
		copy(array[:], bytes)
		val = array
	case abi.StringTy:
		val = arg
	case abi.BytesTy:
		val, err = hex.DecodeString(arg)
		if err != nil {
			return nil, fmt.Errorf("encode abi: cannot use string as address as argument, %s", err)
		}
	case abi.SliceTy, abi.ArrayTy:
		args, err := parseArrayArg(arg)
		if err != nil {
			return nil, err
		}
		var vals []interface{}
		for _, arg := range args {
			v, err := parseAbiArg(*typ.Elem, arg)
			if err != nil {
				return nil, err
			}
			vals = append(vals, v)
		}
		val = convertArrayType(typ.Elem.T, vals)
	}
	return val, nil
}

func parseArrayArg(arg string) ([]string, error) {
	arg = strings.TrimSpace(arg)
	if !strings.HasPrefix(arg, "[") || !strings.HasSuffix(arg, "]") {
		return nil, errors.New("invalid array format")
	}
	arg = arg[1 : len(arg)-1]
	args := strings.Split(arg, ",")
	for i := 0; i < len(args); i++ {
		args[i] = strings.TrimSpace(args[i])
	}
	return args, nil
}

func convertArrayType(typ byte, vals []interface{}) interface{} {
	switch typ {
	case abi.BoolTy:
		var val []bool
		for _, v := range vals {
			val = append(val, v.(bool))
		}
		return val
	case abi.IntTy, abi.UintTy:
		var val []*big.Int
		for _, v := range vals {
			val = append(val, v.(*big.Int))
		}
		return val
	case abi.AddressTy:
		var val [][ripemd160.Size]byte
		for _, v := range vals {
			val = append(val, v.([ripemd160.Size]byte))
		}
		return val
	case abi.StringTy:
		var val []string
		for _, v := range vals {
			val = append(val, v.(string))
		}
		return val
	case abi.BytesTy:
		var val [][]byte
		for _, v := range vals {
			val = append(val, v.([]byte))
		}
		return val
	case abi.SliceTy, abi.ArrayTy:
		panic(fmt.Errorf("convert array argument %+v type: %d error: "+
			"include multiple nested array", vals, typ))
	}
	panic(fmt.Errorf("parameters include unsupported type %d", typ))
}<|MERGE_RESOLUTION|>--- conflicted
+++ resolved
@@ -402,28 +402,13 @@
 	}
 	// params
 	var indexArg string
-<<<<<<< HEAD
-	if len(args) >= 4 {
-=======
 	if len(args) > 2 {
->>>>>>> 44441f92
 		index, err := strconv.Atoi(args[2])
 		if err != nil {
 			fmt.Println("invalid index:", err)
 			return
 		}
 		indexArg = args[2]
-<<<<<<< HEAD
-		abiObj, err := newAbiObj(index)
-		if err != nil {
-			fmt.Println(err)
-			return
-		}
-		data, err := encodeInput(abiObj, "", args[3:]...)
-		if err != nil {
-			fmt.Println("encode error:", err)
-			return
-=======
 		if len(args) > 3 {
 			abiObj, err := newAbiObj(index)
 			if err != nil {
@@ -436,7 +421,6 @@
 				return
 			}
 			bytecode += data
->>>>>>> 44441f92
 		}
 	}
 	// sender info
@@ -473,13 +457,9 @@
 	fmt.Println("tx hash:", hash)
 
 	// if the index is given, attach it to the contract
-<<<<<<< HEAD
-	attach(&cobra.Command{Run: attach}, []string{indexArg, contractAddr})
-=======
 	if indexArg != "" {
 		attach(&cobra.Command{Use: ""}, []string{indexArg, contractAddr})
 	}
->>>>>>> 44441f92
 }
 
 func send(cmd *cobra.Command, args []string) {
