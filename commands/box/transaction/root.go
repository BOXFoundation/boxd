--- conflicted
+++ resolved
@@ -187,105 +187,6 @@
 	fmt.Println("rawMsgs: ", format.PrettyPrint(rawMsgStr))
 }
 
-<<<<<<< HEAD
-func createRawTransaction(cmd *cobra.Command, args []string) {
-	if len(args) != 5 {
-		fmt.Println("Invalid argument number")
-		return
-	}
-	fmt.Println("createRawTx called")
-	from := args[0]
-	fromAddress, err := types.NewAddress(from)
-	if err != nil {
-		fmt.Println("Invalid from address")
-		return
-	}
-	//Cut characters around commas
-	txHashStr := strings.Split(args[1], ",")
-	txHash := make([]crypto.HashType, 0)
-	for _, x := range txHashStr {
-		tmp := crypto.HashType{}
-		if err := tmp.SetString(x); err != nil {
-			fmt.Println("set string error: ", err)
-			return
-		}
-		txHash = append(txHash, tmp)
-	}
-	voutStr := strings.Split(args[2], ",")
-	vout := make([]uint32, 0)
-	for _, x := range voutStr {
-		tmp, err := strconv.Atoi(x)
-		if err != nil {
-			fmt.Println("Type conversion failed: ", err)
-			return
-		}
-		vout = append(vout, uint32(tmp))
-	}
-	toStr := strings.Split(args[3], ",")
-	to := make([]string, 0)
-	for _, x := range toStr {
-		to = append(to, x)
-	}
-	toHashes := make([]*types.AddressHash, 0, len(to))
-	for _, addr := range to {
-		address, err := types.ParseAddress(addr)
-		if err != nil {
-			fmt.Println("Invalid to address")
-			return
-		}
-		toHashes = append(toHashes, address.Hash160())
-	}
-	amountStr := strings.Split(args[4], ",")
-	amounts := make([]uint64, 0)
-	for _, x := range amountStr {
-		tmp, err := strconv.Atoi(x)
-		if err != nil {
-			fmt.Println("Type conversion failed: ", err)
-			return
-		}
-		amounts = append(amounts, uint64(tmp))
-	}
-	if len(txHash) != len(vout) {
-		fmt.Println(" The number of [txid] should be the same as the number of [vout]")
-		return
-	}
-	if len(to) != len(amounts) {
-		fmt.Println("The number of [to] should be the same as the number of [amount]")
-		return
-	}
-	conn, err := rpcutil.GetGRPCConn(getRPCAddr())
-	if err != nil {
-		fmt.Println(err)
-		return
-	}
-	defer conn.Close()
-	ctx, cancel := context.WithTimeout(context.Background(), 3*time.Second)
-	defer cancel()
-	req := &rpcpb.GetCurrentBlockHeightRequest{}
-	client := rpcpb.NewContorlCommandClient(conn)
-	resp, err := client.GetCurrentBlockHeight(ctx, req)
-	if err != nil {
-		fmt.Println(err)
-		return
-	}
-	height := resp.Height
-	tx, err := rpcutil.CreateRawTransaction(fromAddress.Hash160(), toHashes,
-		txHash, vout, amounts, height)
-	if err != nil {
-		fmt.Println(err)
-		return
-	}
-	mashalTx, err := tx.Marshal()
-	if err != nil {
-		fmt.Println(err)
-		return
-	}
-	strTx := hex.EncodeToString(mashalTx)
-	fmt.Println(strTx)
-}
-
-=======
->>>>>>> 9a684984
 func sendrawtx(cmd *cobra.Command, args []string) {
 	fmt.Println("sendrawtx called")
 	if len(args) != 1 {
