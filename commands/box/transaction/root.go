--- conflicted
+++ resolved
@@ -199,13 +199,8 @@
 }
 
 func createRawTransaction(cmd *cobra.Command, args []string) {
-<<<<<<< HEAD
-	if len(args) < 4 {
+	if len(args) != 4 {
 		fmt.Println("Invalid argument number")
-=======
-	if len(args) != 4 {
-		fmt.Println("Invalide argument number")
->>>>>>> d3c6986e
 		return
 	}
 	fmt.Println("createRawTx called")
