--- conflicted
+++ resolved
@@ -118,11 +118,7 @@
 		fmt.Println("Fail to unlock account", err)
 		return
 	}
-<<<<<<< HEAD
-	tx, err := client.CreateTransaction(viper.GetViper(), fromPubKeyHash, toPubKeyHash, account.PublicKey(), uint64(amount), account)
-=======
-	tx, err := client.CreateTransaction(viper.GetViper(), account.PubKeyHash(), toAddr.ScriptAddress(), account.PublicKey(), int64(amount), account)
->>>>>>> 6432734c
+	tx, err := client.CreateTransaction(viper.GetViper(), account.PubKeyHash(), toAddr.ScriptAddress(), account.PublicKey(), uint64(amount), account)
 	if err != nil {
 		fmt.Println(err)
 	} else {
