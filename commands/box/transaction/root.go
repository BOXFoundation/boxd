--- conflicted
+++ resolved
@@ -5,10 +5,7 @@
 package transactioncmd
 
 import (
-<<<<<<< HEAD
-=======
 	"context"
->>>>>>> a7f419e9
 	"encoding/hex"
 	"fmt"
 	"path"
@@ -21,10 +18,7 @@
 	"github.com/BOXFoundation/boxd/core"
 	"github.com/BOXFoundation/boxd/core/types"
 	"github.com/BOXFoundation/boxd/crypto"
-<<<<<<< HEAD
-=======
-	"github.com/BOXFoundation/boxd/rpc/pb"
->>>>>>> a7f419e9
+	rpcpb "github.com/BOXFoundation/boxd/rpc/pb"
 	"github.com/BOXFoundation/boxd/rpc/rpcutil"
 	"github.com/BOXFoundation/boxd/script"
 	"github.com/BOXFoundation/boxd/util"
@@ -130,10 +124,6 @@
 	)
 }
 
-<<<<<<< HEAD
-func createRawTransaction(cmd *cobra.Command, args []string) {
-	if len(args) < 4 {
-=======
 func maketx(cmd *cobra.Command, args []string) {
 	if len(args) != 4 {
 		fmt.Println("Invalide argument number")
@@ -151,7 +141,7 @@
 	amountStr := strings.Split(args[2], ",")
 	amounts := make([]uint64, 0, len(amountStr))
 	for _, x := range amountStr {
-		tmp, err := strconv.ParseUint(x,10,64)
+		tmp, err := strconv.ParseUint(x, 10, 64)
 		if err != nil {
 			fmt.Println("Conversion failed: ", err)
 			return
@@ -159,7 +149,7 @@
 		amounts = append(amounts, uint64(tmp))
 	}
 
-	fee, err := strconv.ParseUint(args[3],10,64)
+	fee, err := strconv.ParseUint(args[3], 10, 64)
 	if err != nil {
 		fmt.Println("Conversion failed: ", err)
 		return
@@ -210,7 +200,6 @@
 
 func createRawTransaction(cmd *cobra.Command, args []string) {
 	if len(args) != 4 {
->>>>>>> a7f419e9
 		fmt.Println("Invalide argument number")
 		return
 	}
@@ -332,15 +321,9 @@
 	tx, err := rpcutil.GetRawTransaction(conn, hash.GetBytes())
 	if err != nil {
 		fmt.Println(err)
-<<<<<<< HEAD
-	} else {
-		fmt.Println(util.PrettyPrint(tx))
-	}
-=======
 		return
 	}
 	fmt.Println(util.PrettyPrint(tx))
->>>>>>> a7f419e9
 }
 
 func decoderawtx(cmd *cobra.Command, args []string) {
@@ -362,8 +345,6 @@
 	fmt.Println(util.PrettyPrint(tx))
 }
 
-<<<<<<< HEAD
-=======
 func signrawtx(cmd *cobra.Command, args []string) {
 	fmt.Println("signrawtx called")
 	if len(args) < 3 {
@@ -397,7 +378,6 @@
 		return
 	}
 	//get raw messages
-
 	rawMsgs := make([][]byte, 0)
 	for i := 2; i < len(args); i++ {
 		fmt.Println("Please enter rawmsg for this transaction: ")
@@ -440,7 +420,6 @@
 	fmt.Println("rawtx: ", strTx)
 }
 
->>>>>>> a7f419e9
 func sendFromCmdFunc(cmd *cobra.Command, args []string) {
 	if len(args) < 3 {
 		fmt.Println("Invalid argument number")
