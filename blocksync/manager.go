--- conflicted
+++ resolved
@@ -691,20 +691,12 @@
 	}
 	// parse response
 	sb := new(SyncBlocks)
-<<<<<<< HEAD
-	if err := sb.Unmarshal(msg.Body()); err != nil || sb.Idx == math.MaxUint32 {
-		sm.stalePeers.Store(pid, errPeerStatus)
-		sm.syncErrCh <- struct{}{}
-		return fmt.Errorf("SyncBlocks unmarshal error: %v or msg.From is in "+
-			"sync(idx: %d)", err, sb.Idx)
-=======
 	if err := sb.Unmarshal(msg.Body()); err != nil || len(sb.Blocks) == 0 ||
 		sb.Idx == math.MaxUint32 {
 		sm.stalePeers.Store(pid, errPeerStatus)
 		sm.syncErrCh <- struct{}{}
 		return fmt.Errorf("SyncBlocks unmarshal error: %v or receive no blocks(%d) "+
 			"or msg.From is in sync(idx: %d)", err, len(sb.Blocks), sb.Idx)
->>>>>>> 011cc4e9
 	}
 	count := atomic.AddInt32(&sm.blocksSynced, int32(len(sb.Blocks)))
 	logger.Infof("has sync %d/%d blocks, current peer[%s]",
