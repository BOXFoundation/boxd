--- conflicted
+++ resolved
@@ -5,7 +5,6 @@
 package txpool
 
 import (
-	"bytes"
 	"errors"
 	"sync"
 	"time"
@@ -167,79 +166,6 @@
 	return nil
 }
 
-<<<<<<< HEAD
-// GetOutPointLockedByPool returns all the utxo outpoints that are used by transaction in pool
-func (tx_pool *TransactionPool) GetOutPointLockedByPool() []types.OutPoint {
-	var outpoints []types.OutPoint
-	tx_pool.outPointToTx.Range(func(k, v interface{}) bool {
-		outpoints = append(outpoints, k.(types.OutPoint))
-		return true
-	})
-	return outpoints
-}
-
-// ApplyPoolUtxos remove utxo used in pool and add new generated utxo into the map if its script is prefixed
-// with the input param scriptPrefix
-func (tx_pool *TransactionPool) ApplyPoolUtxos(utxos map[types.OutPoint]*types.UtxoWrap, scriptPrefix []byte) {
-	if len(utxos) == 0 {
-		return
-	}
-	var allOutPoints []types.OutPoint
-	tx_pool.outPointToTx.Range(func(k, v interface{}) bool {
-		o := k.(types.OutPoint)
-		allOutPoints = append(allOutPoints, o)
-		return true
-	})
-
-	for i := 0; ; i++ {
-		if i >= len(allOutPoints) {
-			break
-		}
-		tmpOut := allOutPoints[i]
-		// tx, ok := tx_pool.outPointToTx[tmpOut]
-		v, ok := tx_pool.outPointToTx.Load(tmpOut)
-		if !ok {
-			continue
-		}
-		delete(utxos, tmpOut)
-		tx := v.(*types.Transaction)
-		hash, err := tx.TxHash()
-		if err != nil {
-			// TODO: hash generation shouldn't produce error
-			continue
-		}
-		for idx, txOut := range tx.Vout {
-			if bytes.HasPrefix(txOut.ScriptPubKey, scriptPrefix) {
-				newOp := types.OutPoint{
-					Hash:  *hash,
-					Index: uint32(idx),
-				}
-				utxos[newOp] = &types.UtxoWrap{
-					Output:      txOut,
-					BlockHeight: 0,
-					IsCoinBase:  false,
-					IsSpent:     false,
-					IsModified:  false,
-				}
-				allOutPoints = append(allOutPoints, newOp)
-			}
-		}
-	}
-}
-
-// GetTransactionsInPool gets all transactions in memory pool
-func (tx_pool *TransactionPool) GetTransactionsInPool() []*types.Transaction {
-
-	var txs []*types.Transaction
-	tx_pool.outPointToTx.Range(func(k, v interface{}) bool {
-		txs = append(txs, v.(*types.Transaction))
-		return true
-	})
-	return txs
-}
-
-=======
->>>>>>> 586c31cb
 func (tx_pool *TransactionPool) processTxMsg(msg p2p.Message) error {
 
 	tx := new(types.Transaction)
