--- conflicted
+++ resolved
@@ -8,6 +8,7 @@
 	"os"
 	"testing"
 
+	"github.com/BOXFoundation/boxd/core"
 	"github.com/BOXFoundation/boxd/core/chain"
 	"github.com/BOXFoundation/boxd/core/pb"
 	"github.com/BOXFoundation/boxd/core/types"
@@ -28,16 +29,11 @@
 	txOutIdx = uint32(0)
 	value    = int64(1)
 
-<<<<<<< HEAD
 	privKey, pubKey, _ = crypto.NewKeyPair()
 	addr, _            = types.NewAddressFromPubKey(pubKey)
 	scriptAddr         = addr.ScriptAddress()
 	scriptPubKey       = script.PayToPubKeyHashScript(scriptAddr)
 	coinbaseTx, _      = chain.CreateCoinbaseTx(addr, chainHeight)
-=======
-	_, publicKey, _ = crypto.NewKeyPair()
-	minerAddr, _    = types.NewAddressFromPubKey(publicKey)
->>>>>>> f218c57c
 )
 
 // create a child tx spending parent tx's output
@@ -99,11 +95,6 @@
 func verifyDoProcessTx(t *testing.T, tx *types.Transaction, expectedErr error,
 	isTransactionInPool, isOrphanInPool bool) *types.Transaction {
 
-<<<<<<< HEAD
-=======
-	tx := createChildTx(parentTxHash)
-	tx.Hash, _ = tx.TxHash()
->>>>>>> f218c57c
 	err := txpool.doProcessTx(tx, chainHeight, utxoSet, false /* do not broadcast */)
 	ensure.DeepEqual(t, err, expectedErr)
 	verifyTxInPool(t, tx, isTransactionInPool, isOrphanInPool)
@@ -124,46 +115,45 @@
 	// txi(o): txi is in orphan pool
 	// txi(): txi is in neither pool. This can happen, e.g., if a tx is a coinbase and rejected
 
-<<<<<<< HEAD
-	// mark tx1's output as unspent
-	utxoSet.AddUtxo(coinbaseTx, 0, chainHeight)
-
-	// coinbase() <- tx1(m)
-	// tx2 is admitted into main pool since it spends from a valid UTXO, i.e., coinbaseTx
-	tx1 := createChildTx(coinbaseTx)
+	// tx0(o)
+	// tx0 is not admitted into main pool since its referenced outpoint does not exist
+	tx0 := createChildTx(coinbaseTx)
+	ensure.NotNil(t, tx0)
+	verifyDoProcessTx(t, tx0, core.ErrOrphanTransaction, false, true)
+
+	// a duplicate tx0, already exists in tx pool
+	verifyDoProcessTx(t, tx0, core.ErrDuplicateTxInPool, false, true)
+
+	// mark tx0's output as unspent
+	utxoSet.AddUtxo(tx0, 0, chainHeight)
+
+	// tx0(o) <- tx1(m)
+	// tx1 is admitted into main pool since it spends from a valid UTXO, i.e., tx0
+	tx1 := createChildTx(tx0)
 	ensure.NotNil(t, tx1)
 	verifyDoProcessTx(t, tx1, nil, true, false)
-=======
-	// tx0(o)
-	// tx0 is not admitted into main pool since its referenced outpoint does not exist
-	tx0 := verifyDoProcessTx(t, &crypto.HashType{0}, core.ErrOrphanTransaction, false, true)
-
-	// a duplicate tx0, already exists in tx pool
-	verifyDoProcessTx(t, &crypto.HashType{0}, core.ErrDuplicateTxInPool, false, true)
-
-	// mark tx0's output as unspent
-	utxoSet.AddUtxo(tx0, 0, chainHeight)
-
-	// tx0(o) <- tx1(m)
-	// tx1 is admitted into main pool since it spends from a valid UTXO, i.e., tx0
-	tx1 := verifyDoProcessTx(t, getTxHash(tx0), nil, true, false)
 
 	utxoSet.AddUtxo(tx1, 0, chainHeight)
-	// tx1(m) <- tx2(m)
-	tx2 := verifyDoProcessTx(t, getTxHash(tx1), nil, true, false)
+
+	// tx1A(m) <- tx2(m)
+	tx2 := createChildTx(tx1)
+	ensure.NotNil(t, tx2)
+	verifyDoProcessTx(t, tx2, nil, true, false)
 
 	// tx2 is already in the main pool. Ignore.
-	verifyDoProcessTx(t, getTxHash(tx1), core.ErrDuplicateTxInPool, true, false)
+	verifyDoProcessTx(t, tx2, core.ErrDuplicateTxInPool, true, false)
 
 	// mark t2's output as unspent
 	utxoSet.AddUtxo(tx2, 0, chainHeight+1)
 
 	// tx2(m) <- tx3(m)
 	// tx3(m) is admitted into main pool since it spends from a valid UTXO, i.e., tx2
-	verifyDoProcessTx(t, getTxHash(tx2), nil, true, false)
-
-	// tx4 is a coinbase transaction.
-	tx4, _ := chain.CreateCoinbaseTx(minerAddr, chainHeight)
+	tx3 := createChildTx(tx2)
+	ensure.NotNil(t, tx3)
+	verifyDoProcessTx(t, tx3, nil, true, false)
+
+	// tx4 is a coinbase transaction
+	tx4, _ := chain.CreateCoinbaseTx(addr, chainHeight+1)
 	errTx4 := txpool.doProcessTx(tx4, chainHeight, utxoSet, false /* do not broadcast */)
 	ensure.DeepEqual(t, errTx4, core.ErrCoinbaseTx)
 	verifyTxInPool(t, tx4, false, false)
@@ -173,21 +163,27 @@
 
 	//tx4(coinbase) <- tx5(m)
 	//tx5(m) is admitted into main pool since it spends from a valid UTXO, i.e., tx4(coinbase)
-	tx5 := verifyDoProcessTx(t, getTxHash(tx4), nil, true, false)
+	tx5 := createChildTx(tx4)
+	ensure.NotNil(t, tx5)
+	verifyDoProcessTx(t, tx5, nil, true, false)
 
 	// mark tx5's output as unspent
 	utxoSet.AddUtxo(tx5, 0, chainHeight)
 
 	//tx5(m) <- tx6(m)
 	//tx6(m) is admitted into main pool since it spends from a valid UTXO, i.e., tx5
-	tx6 := verifyDoProcessTx(t, getTxHash(tx5), nil, true, false)
+	tx6 := createChildTx(tx5)
+	ensure.NotNil(t, tx6)
+	verifyDoProcessTx(t, tx6, nil, true, false)
 
 	// mark tx6's output as unspent
 	utxoSet.AddUtxo(tx6, 0, chainHeight)
 
 	//tx6(m) <- tx7(m)
 	//tx7(m )is admitted into main pool since it spends from a valid UTXO, i.e., tx6
-	verifyDoProcessTx(t, getTxHash(tx6), nil, true, false)
+	tx7 := createChildTx(tx6)
+	ensure.NotNil(t, tx7)
+	verifyDoProcessTx(t, tx7, nil, true, false)
 
 	// get all transactions in the tx pool
 	txs := txpool.GetAllTxs()
@@ -202,5 +198,4 @@
 
 	//TODO: Test more than length. Test txs/txs1 contain exactly these transactions we put in.
 
->>>>>>> f218c57c
 }