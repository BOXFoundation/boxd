// Copyright (c) 2018 ContentBox Authors.
// Use of this source code is governed by a MIT-style
// license that can be found in the LICENSE file.

package core

import (
	"errors"
)

// error
var (
	//blockchain.go
	ErrBlockExists                  = errors.New("Block already exists")
	ErrInvalidTime                  = errors.New("Invalid time")
	ErrTimeTooNew                   = errors.New("Block time too new")
	ErrNoTransactions               = errors.New("Block does not contain any transaction")
	ErrBlockTooBig                  = errors.New("Block too big")
	ErrFirstTxNotCoinbase           = errors.New("First transaction in block is not a coinbase")
	ErrMultipleCoinbases            = errors.New("Block contains multiple coinbase transactions")
	ErrBadMerkleRoot                = errors.New("Merkel root mismatch")
	ErrDuplicateTx                  = errors.New("Duplicate transactions in a block")
	ErrTooManySigOps                = errors.New("Too many signature operations in a block")
	ErrBadFees                      = errors.New("total fees for block overflows accumulator")
	ErrBadCoinbaseValue             = errors.New("Coinbase pays more than expected value")
	ErrUnfinalizedTx                = errors.New("Transaction has not been finalized")
	ErrWrongBlockHeight             = errors.New("Wrong block height")
	ErrFailedToVerifyWithConsensus  = errors.New("Failed to verify block with consensus")
	ErrBlockIsNil                   = errors.New("Block is nil")
	ErrOrphanBlockExists            = errors.New("Orphan block already exists")
	ErrFailedToSetEternal           = errors.New("Failed to set eternal block")
	ErrTokenInputsOutputNotEqual    = errors.New("Tx input tokens and output tokens unequal")
	ErrTokenInvalidName             = errors.New("Token name cannot be box")
	ErrParentBlockNotExist          = errors.New("Parent block does not exist")
	ErrBlockTimeOut                 = errors.New("The block is timeout")
	ErrFutureBlock                  = errors.New("Received a future block")
	ErrRepeatedMintAtSameTime       = errors.New("Repeated mint at same time")
	ErrFailedToVerifyWithCandidates = errors.New("Failed to verify block with candidates")
	ErrExpiredBlock                 = errors.New("Expired block")
	ErrBlockInSideChain             = errors.New("The block is in side chain")
<<<<<<< HEAD
	ErrInvalidInternalTxs           = errors.New("Invalid internal txs")
=======
	ErrInvalidMessageSender         = errors.New("Invalid message sender")
>>>>>>> 02306668

	//transaciton_pool.go
	ErrDuplicateTxInPool          = errors.New("Duplicate transactions in tx pool")
	ErrDuplicateTxInOrphanPool    = errors.New("Duplicate transactions in orphan pool")
	ErrCoinbaseTx                 = errors.New("Transaction must not be a coinbase transaction")
	ErrNonStandardTransaction     = errors.New("Transaction is not a standard transaction")
	ErrOutPutAlreadySpent         = errors.New("Output already spent by transaction in the pool")
	ErrOrphanTransaction          = errors.New("Orphan transaction cannot be admitted into the pool")
	ErrNonLocalMessage            = errors.New("Received non-local message")
	ErrLocalMessageNotChainUpdate = errors.New("Received local message is not a chain update")

	//block.go
	ErrSerializeHeader                = errors.New("Serialize block header error")
	ErrEmptyProtoMessage              = errors.New("Empty proto message")
	ErrInvalidBlockHeaderProtoMessage = errors.New("Invalid block header proto message")
	ErrInvalidBlockProtoMessage       = errors.New("Invalid block proto message")

	//trie.go
	ErrInvalidTrieProtoMessage = errors.New("Invalid trie proto message")
	ErrNodeNotFound            = errors.New("node is not found")
	ErrInvalidNodeType         = errors.New("Invalid node type")
	ErrInvalidKeyPath          = errors.New("Invalid key path")

	//Receipt
	ErrInvalidReceiptProtoMessage = errors.New("Invalid receipt proto message")

	//transaction.go
	ErrSerializeOutPoint                   = errors.New("serialize outPoint error")
	ErrInvalidOutPointProtoMessage         = errors.New("Invalid OutPoint proto message")
	ErrInvalidTxInProtoMessage             = errors.New("Invalid TxIn proto message")
	ErrInvalidTxOutProtoMessage            = errors.New("Invalid TxOut proto message")
	ErrInvalidTxProtoMessage               = errors.New("Invalid tx proto message")
	ErrInvalidIrreversibleInfoProtoMessage = errors.New("Invalid IrreversibleInfo proto message")

	//address.go
	ErrInvalidPKHash        = errors.New("pkHash must be 20 bytes")
	ErrInvalidAddressString = errors.New("invalid box address format")

	//utils.go
	ErrNoTxInputs           = errors.New("Transaction has no inputs")
	ErrNoTxOutputs          = errors.New("Transaction has no outputs")
	ErrBadTxOutValue        = errors.New("Invalid output value")
	ErrDoubleSpendTx        = errors.New("Transaction must not use any of the same outputs as other transactions")
	ErrBadCoinbaseScriptLen = errors.New("Coinbase scriptSig out of range")
	ErrBadTxInput           = errors.New("Transaction input refers to null out point")
	ErrMissingTxOut         = errors.New("Referenced utxo does not exist")
	ErrImmatureSpend        = errors.New("Attempting to spend an immature coinbase")
	ErrSpendTooHigh         = errors.New("Transaction is attempting to spend more value than the sum of all of its inputs")

	//utxoset.go
	ErrTxOutIndexOob               = errors.New("Transaction output index out of bound")
	ErrAddExistingUtxo             = errors.New("Trying to add utxo already existed")
	ErrInvalidUtxoWrapProtoMessage = errors.New("Invalid utxo wrap proto message")

	//filterholder.go
	ErrInvalidFilterHeight = errors.New("Filter can only be added in chain sequence")
	ErrLoadBlockFilters    = errors.New("Fail to load block filters")

	EvilBehavior = []interface{}{ErrInvalidTime, ErrNoTransactions, ErrBlockTooBig, ErrFirstTxNotCoinbase, ErrMultipleCoinbases, ErrBadMerkleRoot, ErrDuplicateTx, ErrTooManySigOps, ErrBadFees, ErrBadCoinbaseValue, ErrUnfinalizedTx, ErrWrongBlockHeight, ErrDuplicateTxInPool, ErrDuplicateTxInOrphanPool, ErrCoinbaseTx, ErrNonStandardTransaction, ErrOutPutAlreadySpent, ErrOrphanTransaction, ErrDoubleSpendTx}
)<|MERGE_RESOLUTION|>--- conflicted
+++ resolved
@@ -38,11 +38,8 @@
 	ErrFailedToVerifyWithCandidates = errors.New("Failed to verify block with candidates")
 	ErrExpiredBlock                 = errors.New("Expired block")
 	ErrBlockInSideChain             = errors.New("The block is in side chain")
-<<<<<<< HEAD
 	ErrInvalidInternalTxs           = errors.New("Invalid internal txs")
-=======
 	ErrInvalidMessageSender         = errors.New("Invalid message sender")
->>>>>>> 02306668
 
 	//transaciton_pool.go
 	ErrDuplicateTxInPool          = errors.New("Duplicate transactions in tx pool")
