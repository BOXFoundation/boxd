--- conflicted
+++ resolved
@@ -15,21 +15,12 @@
     bytes receipt_hash = 6;
     int64 time_stamp = 7;
     uint32 magic = 8;
-<<<<<<< HEAD
     bytes dynasty_hash = 9;
     bytes root_hash = 10;
     uint32 height = 11;
     uint64 gas_used = 12;
     bytes book_keeper = 13;
-=======
-    bytes period_hash = 9;
-    bytes candidates_hash = 10;
-    bytes root_hash = 11;
-    uint32 height = 12;
-    uint64 gas_used = 13;
-    bytes book_keeper = 14;
-    bytes bloom = 15;
->>>>>>> d8ab8152
+    bytes bloom = 14;
 }
 
 message IrreversibleInfo {
