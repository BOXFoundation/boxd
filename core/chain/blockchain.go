// Copyright (c) 2018 ContentBox Authors.
// Use of this source code is governed by a MIT-style
// license that can be found in the LICENSE file.

package chain

import (
<<<<<<< HEAD
	"fmt"
=======
	"bytes"
	"errors"
>>>>>>> bdd570a5

	"github.com/BOXFoundation/boxd/boxd/service"
	"github.com/BOXFoundation/boxd/core"
	"github.com/BOXFoundation/boxd/core/types"
	"github.com/BOXFoundation/boxd/crypto"
	"github.com/BOXFoundation/boxd/log"
	"github.com/BOXFoundation/boxd/p2p"
	"github.com/BOXFoundation/boxd/storage"
	"github.com/BOXFoundation/boxd/util"
	lru "github.com/hashicorp/golang-lru"
	"github.com/jbenet/goprocess"
)

// const defines constants
const (
	BlockMsgChBufferSize = 1024

	Tail = "tail_block"

	BlockTableName = "core_block"
	TxTableName    = "core_tx"

	MaxTimeOffsetSeconds = 2 * 60 * 60
	MaxBlockSize         = 32000000
	CoinbaseLib          = 100
	maxBlockSigOpCnt     = 80000
	LockTimeThreshold    = 5e8 // Tue Nov 5 00:53:20 1985 UTC
	medianTimeBlocks     = 11
	sequenceLockTimeMask = 0x0000ffff

	sequenceLockTimeIsSeconds     = 1 << 22
	sequenceLockTimeGranularity   = 9
	unminedHeight                 = 0x7fffffff
	MaxBlockHeaderCountInSyncTask = 1024
)

var logger = log.NewLogger("chain") // logger

var _ service.ChainReader = (*BlockChain)(nil)

// BlockChain define chain struct
type BlockChain struct {
	notifiee                  p2p.Net
	newblockMsgCh             chan p2p.Message
	dbBlock                   storage.Table
	DbTx                      storage.Table
	genesis                   *types.Block
	tail                      *types.Block
	proc                      goprocess.Process
	LongestChainHeight        int32
	longestChainTip           *types.Block
	cache                     *lru.Cache
	hashToOrphanBlock         map[crypto.HashType]*types.Block
	orphanBlockHashToChildren map[crypto.HashType][]*types.Block
}

// NewBlockChain return a blockchain.
func NewBlockChain(parent goprocess.Process, notifiee p2p.Net, db storage.Storage) (*BlockChain, error) {

	b := &BlockChain{
		notifiee:                  notifiee,
		newblockMsgCh:             make(chan p2p.Message, BlockMsgChBufferSize),
		proc:                      goprocess.WithParent(parent),
		hashToOrphanBlock:         make(map[crypto.HashType]*types.Block),
		orphanBlockHashToChildren: make(map[crypto.HashType][]*types.Block),
	}
	var err error
	b.cache, err = lru.New(512)
	if err != nil {
		return nil, err
	}
	b.dbBlock, err = db.Table(BlockTableName)
	if err != nil {
		return nil, err
	}

	b.DbTx, err = db.Table(TxTableName)
	if err != nil {
		return nil, err
	}

	genesis, err := b.loadGenesis()
	if err != nil {
		logger.Error("Failed to load genesis block ", err)
		return nil, err
	}
	b.genesis = genesis

	tail, err := b.LoadTailBlock()
	if err != nil {
		logger.Error("Failed to load tail block ", err)
		return nil, err
	}
	b.tail = tail
	b.LongestChainHeight = tail.Height

	return b, nil
}

// implement interface service.Server
var _ service.Server = (*BlockChain)(nil)

// Run launch blockchain.
func (chain *BlockChain) Run() error {
	chain.subscribeMessageNotifiee()
	chain.proc.Go(chain.loop)

	return nil
}

// Proc returns the goprocess of the BlockChain
func (chain *BlockChain) Proc() goprocess.Process {
	return chain.proc
}

// Stop the blockchain service
func (chain *BlockChain) Stop() {
	chain.proc.Close()
}

func (chain *BlockChain) subscribeMessageNotifiee() {
	chain.notifiee.Subscribe(p2p.NewNotifiee(p2p.NewBlockMsg, chain.newblockMsgCh))
}

func (chain *BlockChain) loop(p goprocess.Process) {
	logger.Info("Waitting for new block message...")
	for {
		select {
		case msg := <-chain.newblockMsgCh:
			chain.processBlockMsg(msg)
		case <-p.Closing():
			logger.Info("Quit blockchain loop.")
			return
		}
	}
}

func (chain *BlockChain) processBlockMsg(msg p2p.Message) error {
	block := new(types.Block)
	if err := block.Unmarshal(msg.Body()); err != nil {
		return err
	}

	// process block
	chain.ProcessBlock(block, false)

	return nil
}

// ProcessBlock is used to handle new blocks.
func (chain *BlockChain) ProcessBlock(block *types.Block, broadcast bool) (bool, bool, error) {
	blockHash := block.BlockHash()
	logger.Infof("Processing block hash: %v", *blockHash)

	// The block must not already exist in the main chain or side chains.
	if exists := chain.blockExists(*blockHash); exists {
		logger.Warnf("already have block %v", blockHash)
		return false, false, core.ErrBlockExists
	}

	// The block must not already exist as an orphan.
	if _, exists := chain.hashToOrphanBlock[*blockHash]; exists {
		logger.Warnf("already have block (orphan) %v", blockHash)
		return false, false, core.ErrBlockExists
	}

	if err := validateBlock(block, util.NewMedianTime()); err != nil {
		logger.Error(err)
		return false, false, err
	}

	prevHash := block.Header.PrevBlockHash
	if prevHashExists := chain.blockExists(prevHash); !prevHashExists {
		// Orphan block.
		logger.Infof("Adding orphan block %v with parent %v", *blockHash, prevHash)
		chain.addOrphanBlock(block, *blockHash, prevHash)
		return false, true, nil
	}

	// All context-free checks pass, try to accept the block into the chain.
	isMainChain, err := chain.tryAcceptBlock(block)
	if err != nil {
		logger.Error(err)
		return false, false, err
	}

	if err := chain.processOrphans(block); err != nil {
		logger.Error(err)
		return false, false, err
	}

	logger.Infof("Accepted block hash: %v", blockHash)
	if broadcast {
		chain.notifiee.Broadcast(p2p.NewBlockMsg, block)
	}
	return isMainChain, false, nil
}

func (chain *BlockChain) blockExists(blockHash crypto.HashType) bool {
	if chain.cache.Contains(blockHash) {
		return true
	}
	block, err := chain.LoadBlockByHash(blockHash)
	if err != nil || block == nil {
		return false
	}
	return true
}

// tryAcceptBlock validates block within the chain context and see if it can be accepted.
// Return whether it is on the main chain or not.
func (chain *BlockChain) tryAcceptBlock(block *types.Block) (bool, error) {
	blockHash := block.BlockHash()
	// must not be orphan if reaching here
	parentBlock := chain.getParentBlock(block)

	// The height of this block must be one more than the referenced parent block.
	if block.Height != parentBlock.Height+1 {
		logger.Errorf("Block %v's height is %d, but its parent's height is %d", blockHash, block.Height, parentBlock.Height)
		return false, core.ErrWrongBlockHeight
	}

	if err := chain.StoreBlockToDb(block); err != nil {
		return false, err
	}
	chain.cache.Add(*blockHash, block)

	// Connect the passed block to the main or side chain.
	// There are 3 cases.
	parentHash := &block.Header.PrevBlockHash
	tailHash := chain.TailBlock().BlockHash()
	utxoSet := NewUtxoSet()
	if err := utxoSet.LoadBlockUtxos(block, chain.DbTx); err != nil {
		return false, err
	}
	// Case 1): The new block extends the main chain.
	// We expect this to be the most common case.
	if parentHash.IsEqual(tailHash) {
		if err := chain.tryConnectBlockToMainChain(block, utxoSet); err != nil {
			return false, err
		}
		return true, nil
	}

	// Case 2): The block extends or creats a side chain, which is not longer than the main chain.
	if block.Height <= chain.LongestChainHeight {
		logger.Infof("Block %v extends a side chain to height %d without causing reorg, main chain height %d",
			blockHash, block.Height, chain.LongestChainHeight)
		return false, nil
	}

	// Case 3): Extended side chain is longer than the main chain and becomes the new main chain.
	logger.Infof("REORGANIZE: Block %v is causing a reorganization.", blockHash)
	if err := chain.reorganize(block, utxoSet); err != nil {
		return false, err
	}

	// Notify the caller that the new block was accepted into the block chain.
	// The caller would typically want to react by relaying the inventory to other peers.
	// TODO
	// chain.sendNotification(NTBlockAccepted, block)

	// This block is now the end of the best chain.
	chain.SetTailBlock(block, utxoSet)
	return true, nil
}

func (chain *BlockChain) addOrphanBlock(orphan *types.Block, orphanHash crypto.HashType, parentHash crypto.HashType) {
	chain.hashToOrphanBlock[orphanHash] = orphan
	// Add to parent hash map lookup index for faster dependency lookups.
	chain.orphanBlockHashToChildren[parentHash] = append(chain.orphanBlockHashToChildren[parentHash], orphan)
}

func (chain *BlockChain) processOrphans(block *types.Block) error {
	// Start with processing at least the passed block.
	acceptedBlocks := []*types.Block{block}

	// TODO: @XIAOHUI determines whether the length of an array can be changed while traversing an array?
	// Note: use index here instead of range because acceptedBlocks can be extended inside the loop
	for i := 0; i < len(acceptedBlocks); i++ {
		acceptedBlock := acceptedBlocks[i]
		acceptedBlockHash := acceptedBlock.BlockHash()

		// Look up all orphans that are parented by the block we just accepted.
		childOrphans := chain.orphanBlockHashToChildren[*acceptedBlockHash]
		for _, orphan := range childOrphans {
			orphanHash := orphan.BlockHash()
			// Remove the orphan from the orphan pool even if it is not accepted
			// since it will not be accepted later if rejected once.
			delete(chain.hashToOrphanBlock, *orphanHash)
			// Potentially accept the block into the block chain.
			if _, err := chain.tryAcceptBlock(orphan); err != nil {
				return err
			}
			// Add this block to the list of blocks to process so any orphan
			// blocks that depend on this block are handled too.
			acceptedBlocks = append(acceptedBlocks, orphan)
		}
		// Remove the acceptedBlock from the orphan children map.
		delete(chain.orphanBlockHashToChildren, *acceptedBlockHash)
	}
	return nil
}

// Finds the parent of a block. Return nil if nonexistent
func (chain *BlockChain) getParentBlock(block *types.Block) *types.Block {

	// check for genesis.
	if block.BlockHash().IsEqual(chain.genesis.BlockHash()) {
		return chain.genesis
	}
	if target, ok := chain.cache.Get(block.Header.PrevBlockHash); ok {
		return target.(*types.Block)
	}
	target, err := chain.LoadBlockByHash(block.Header.PrevBlockHash)
	if err != nil {
		return nil
	}
	return target
}

func (chain *BlockChain) ancestor(block *types.Block, height int32) *types.Block {
	if height < 0 || height > block.Height {
		return nil
	}

	iterBlock := block
	for iterBlock != nil && iterBlock.Height != height {
		iterBlock = chain.getParentBlock(iterBlock)
	}
	return iterBlock
}

// tryConnectBlockToMainChain tries to append the passed block to the main chain.
// It enforces multiple rules such as double spends and script verification.
func (chain *BlockChain) tryConnectBlockToMainChain(block *types.Block, utxoSet *UtxoSet) error {
	// // TODO: needed?
	// // The coinbase for the Genesis block is not spendable, so just return
	// // an error now.
	// if block.BlockHash.IsEqual(GenesisHash) {
	// 	str := "the coinbase for the genesis block is not spendable"
	// 	return ErrMissingTxOut
	// }
	transactions := block.Txs
	// Perform several checks on the inputs for each transaction.
	// Also accumulate the total fees.
	var totalFees int64
	for _, tx := range transactions {
		txFee, err := ValidateTxInputs(utxoSet, tx, block.Height)
		if err != nil {
			return err
		}

		// Check for overflow.
		lastTotalFees := totalFees
		totalFees += txFee
		if totalFees < lastTotalFees {
			return core.ErrBadFees
		}

		// Update utxos by applying this tx
		if err := utxoSet.ApplyTx(tx, block.Height); err != nil {
			return err
		}
	}

	// Ensure coinbase does not output more than block reward.
	var totalCoinbaseOutput int64
	for _, txOut := range transactions[0].Vout {
		totalCoinbaseOutput += txOut.Value
	}
	expectedCoinbaseOutput := CalcBlockSubsidy(block.Height) + totalFees
	if totalCoinbaseOutput > expectedCoinbaseOutput {
		logger.Errorf("coinbase transaction for block pays %v which is more than expected value of %v",
			totalCoinbaseOutput, expectedCoinbaseOutput)
		return core.ErrBadCoinbaseValue
	}

	// Enforce the sequence number based relative lock-times.
	medianTime := chain.calcPastMedianTime(chain.getParentBlock(block))
	for _, tx := range transactions {
		// A transaction can only be included in a block
		// if all of its input sequence locks are active.
		lockTime, err := chain.calcLockTime(utxoSet, block, tx)
		if err != nil {
			return err
		}
		if !sequenceLockActive(lockTime, block.Height, medianTime) {
			logger.Errorf("block contains transaction whose input sequence locks are not met")
			return core.ErrUnfinalizedTx
		}
	}

	if err := validateBlockScripts(block); err != nil {
		return err
	}
	chain.SetTailBlock(block, utxoSet)
	// Notify others such as mempool.
	chain.notifyBlockConnectionUpdate(block, true)
	return nil
}

// findFork returns final common block between the passed block and the main chain (i.e., fork point)
// and blocks to be detached and attached
func (chain *BlockChain) findFork(block *types.Block) (*types.Block, []*types.Block, []*types.Block) {
	if block.Height <= chain.LongestChainHeight {
		logger.Panicf("Side chain (height: %d) is not longer than main chain (height: %d) during chain reorg",
			block.Height, chain.LongestChainHeight)
	}
	detachBlocks := make([]*types.Block, 0)
	attachBlocks := make([]*types.Block, 0)

	// Start both chain from same height by moving up side chain
	sideChainBlock := block
	for i := block.Height; i > chain.LongestChainHeight; i-- {
		if sideChainBlock == nil {
			logger.Panicf("Block on side chain shall not be nil before reaching main chain height during reorg")
		}
		attachBlocks = append(attachBlocks, sideChainBlock)
		sideChainBlock = chain.getParentBlock(sideChainBlock)
	}

	// Compare two blocks at the same height till they are identical: the fork point
	mainChainBlock, found := chain.TailBlock(), false
	for mainChainBlock != nil && sideChainBlock != nil {
		if mainChainBlock.Height != sideChainBlock.Height {
			logger.Panicf("Expect to compare main chain and side chain block at same height")
		}
		mainChainHash := mainChainBlock.BlockHash()
		sideChainHash := sideChainBlock.BlockHash()
		if mainChainHash.IsEqual(sideChainHash) {
			found = true
			break
		}
		detachBlocks = append(detachBlocks, mainChainBlock)
		attachBlocks = append(attachBlocks, sideChainBlock)
		mainChainBlock, sideChainBlock = chain.getParentBlock(mainChainBlock), chain.getParentBlock(sideChainBlock)
	}
	if !found {
		logger.Panicf("Fork point not found, but main chain and side chain share at least one common block, i.e., genesis")
	}
	if len(attachBlocks) <= len(detachBlocks) {
		logger.Panicf("Blocks to be attached (%d) should be strictly more than ones to be detached (%d)", len(attachBlocks), len(detachBlocks))
	}
	return mainChainBlock, detachBlocks, attachBlocks
}

func (chain *BlockChain) revertBlock(block *types.Block, utxoSet *UtxoSet) error {

	if err := utxoSet.LoadBlockUtxos(block, chain.DbTx); err != nil {
		return err
	}
	if err := utxoSet.RevertBlock(block); err != nil {
		return err
	}

	return chain.notifyBlockConnectionUpdate(block, false)
}

func (chain *BlockChain) applyBlock(block *types.Block, utxoSet *UtxoSet) error {

	if err := utxoSet.LoadBlockUtxos(block, chain.DbTx); err != nil {
		return err
	}
	if err := utxoSet.ApplyBlock(block); err != nil {
		return err
	}

	return chain.notifyBlockConnectionUpdate(block, true)
}

func (chain *BlockChain) notifyBlockConnectionUpdate(block *types.Block, connected bool) error {
	updateMsg := UpdateMsg{
		Connected: connected,
		Block:     block,
	}
	chain.notifiee.Notify(NewLocalMessage(p2p.ChainUpdateMsg, updateMsg))
	return nil
}

func (chain *BlockChain) reorganize(block *types.Block, utxoSet *UtxoSet) error {
	// Find the common ancestor of the main chain and side chain
	_, detachBlocks, attachBlocks := chain.findFork(block)

	// Detach the blocks that form the (now) old fork from the main chain.
	// From tip to fork, not including fork
	for _, detachBlock := range detachBlocks {
		if err := chain.revertBlock(detachBlock, utxoSet); err != nil {
			return err
		}
	}

	// Attach the blocks that form the new chain to the main chain starting at the
	// common ancenstor (the point where the chain forked).
	// From fork to tip, not including fork
	for blockIdx := len(attachBlocks) - 1; blockIdx >= 0; blockIdx-- {
		attachBlock := attachBlocks[blockIdx]
		if err := chain.applyBlock(attachBlock, utxoSet); err != nil {
			return err
		}
	}

	return nil
}

// StoreTailBlock store tail block to db.
func (chain *BlockChain) StoreTailBlock(block *types.Block) error {
	data, err := block.Marshal()
	if err != nil {
		return err
	}
	return chain.dbBlock.Put([]byte(Tail), data)
}

// TailBlock return chain tail block.
func (chain *BlockChain) TailBlock() *types.Block {
	return chain.tail
}

// LoadUtxoByPubKey loads utxos of a public key
func (chain *BlockChain) LoadUtxoByPubKey(pubkey []byte) (map[types.OutPoint]*types.UtxoWrap, error) {
	res := make(map[types.OutPoint]*types.UtxoWrap)
	// for out, entry := range chain.utxoSet.utxoMap {
	// 	if bytes.Equal(pubkey, entry.Output.ScriptPubKey) {
	// 		res[out] = entry
	// 	}
	// }
	return res, nil
}

// ListAllUtxos list all the available utxos for testing purpose
func (chain *BlockChain) ListAllUtxos() map[types.OutPoint]*types.UtxoWrap {
	return nil
}

// LoadUtxoByPubKeyScript list all the available utxos owned by a public key bytes
func (chain *BlockChain) LoadUtxoByPubKeyScript(pubkey []byte) (map[types.OutPoint]*types.UtxoWrap, error) {
	return nil, nil
}

// GetBlockHeight returns current height of main chain
func (chain *BlockChain) GetBlockHeight() int32 {
	return chain.LongestChainHeight
}

// GetBlockHash finds the block in target height of main chain and returns it's hash
func (chain *BlockChain) GetBlockHash(blockHeight int32) (*crypto.HashType, error) {
	block, err := chain.LoadBlockByHeight(blockHeight)
	if err != nil {
		return nil, err
	}
	return block.BlockHash(), nil
}

// SetTailBlock sets chain tail block.
func (chain *BlockChain) SetTailBlock(tail *types.Block, utxoSet *UtxoSet) error {

	// save utxoset to database
	if err := utxoSet.WriteUtxoSetToDB(chain.DbTx); err != nil {
		return err
	}

	// save current tail to database
	if err := chain.StoreTailBlock(tail); err != nil {
		return err
	}

	// save tx index
	if err := chain.WirteTxIndex(tail); err != nil {
		return err
	}
	chain.LongestChainHeight = tail.Height
	chain.tail = tail
	logger.Infof("Change New Tail. Hash: %s Height: %d", tail.BlockHash().String(), tail.Height)
	return nil
}

func (chain *BlockChain) loadGenesis() (*types.Block, error) {

	if ok, _ := chain.dbBlock.Has(GenesisHash[:]); ok {
		genesisBlockFromDb, err := chain.LoadBlockByHash(GenesisHash)
		if err != nil {
			return nil, err
		}
		return genesisBlockFromDb, nil
	}

	genesisBin, err := genesisBlock.Marshal()
	if err != nil {
		return nil, err
	}
	chain.dbBlock.Put(GenesisHash[:], genesisBin)

	return &genesisBlock, nil

}

// LoadTailBlock load tail block
func (chain *BlockChain) LoadTailBlock() (*types.Block, error) {
	if chain.tail != nil {
		return chain.tail, nil
	}
	if ok, _ := chain.dbBlock.Has([]byte(Tail)); ok {
		tailBin, err := chain.dbBlock.Get([]byte(Tail))
		if err != nil {
			return nil, err
		}

		tailBlock := new(types.Block)
		if err := tailBlock.Unmarshal(tailBin); err != nil {
			return nil, err
		}

		return tailBlock, nil

	}

	tailBin, err := genesisBlock.Marshal()
	if err != nil {
		return nil, err
	}
	chain.dbBlock.Put([]byte(Tail), tailBin)

	return &genesisBlock, nil
}

// LoadBlockByHash load block by hash from db.
func (chain *BlockChain) LoadBlockByHash(hash crypto.HashType) (*types.Block, error) {

	blockBin, err := chain.dbBlock.Get(hash[:])
	if err != nil {
		return nil, err
	}
	if blockBin == nil {
		return nil, nil
	}
	block := new(types.Block)
	if err := block.Unmarshal(blockBin); err != nil {
		return nil, err
	}

	return block, nil
}

// LoadBlockByHeight load block by height from db.
func (chain *BlockChain) LoadBlockByHeight(height int32) (*types.Block, error) {

	if height == 0 {
		return chain.genesis, nil
	}
	blockBin, err := chain.dbBlock.Get(util.FromInt32(height))
	if err != nil {
		return nil, err
	}
	if blockBin == nil {
		return nil, nil
	}
	block := new(types.Block)
	if err := block.Unmarshal(blockBin); err != nil {
		return nil, err
	}

	return block, nil
}

// StoreBlockToDb store block to db.
func (chain *BlockChain) StoreBlockToDb(block *types.Block) error {
	data, err := block.Marshal()
	if err != nil {
		return err
	}
	hash := block.BlockHash()
	if err := chain.dbBlock.Put(util.FromInt32(block.Height), data); err != nil {
		return err
	}
	return chain.dbBlock.Put((*hash)[:], data)
}

// LoadTxByHash load transaction with hash.
func (chain *BlockChain) LoadTxByHash(hash crypto.HashType) (*types.Transaction, error) {

	txIndex, err := chain.dbBlock.Get(hash[:])
	if err != nil {
		return nil, err
	}
	buf := bytes.NewBuffer(txIndex)
	height, err := util.ReadInt32(buf)
	if err != nil {
		return nil, err
	}
	idx, err := util.ReadInt32(buf)
	if err != nil {
		return nil, err
	}
	block, err := chain.LoadBlockByHeight(height)
	if err != nil {
		return nil, err
	}
	if block != nil {
		tx := block.Txs[idx]
		target, err := tx.TxHash()
		if err != nil {
			return nil, err
		}
		if *target == hash {
			return tx, nil
		}
	}
	return nil, errors.New("Failed to load tx with hash")
}

// WirteTxIndex build tx index in block
func (chain *BlockChain) WirteTxIndex(block *types.Block) error {

	height := block.Height
	batch := chain.dbBlock.NewBatch()
	defer batch.Close()
	for idx, v := range block.Txs {
		var buf bytes.Buffer
		if err := util.WriteInt32(&buf, height); err != nil {
			return err
		}
		if err := util.WriteInt32(&buf, int32(idx)); err != nil {
			return err
		}
		hash, err := v.TxHash()
		if err != nil {
			return err
		}
		batch.Put(hash[:], buf.Bytes())
	}

	return batch.Write()
}

// LocateForkPointAndFetchHeaders return block headers when get locate fork point request for sync service.
func (chain *BlockChain) LocateForkPointAndFetchHeaders(hashes []*crypto.HashType) ([]*crypto.HashType, error) {
	tailHeight := chain.tail.Height
	for index := range hashes {
		block, err := chain.LoadBlockByHash(*hashes[index])
		if err != nil {
			return nil, err
		}
		if block != nil {
			result := []*crypto.HashType{}
			currentHeight := block.Height + 1
			if tailHeight-block.Height+1 < MaxBlockHeaderCountInSyncTask {
				for currentHeight <= tailHeight {
					block, err := chain.LoadBlockByHeight(currentHeight)
					if err != nil {
						return nil, err
					}
					if block == nil {
						return nil, fmt.Errorf("block is not existed for height: %d",
							currentHeight)
					}
					result = append(result, block.BlockHash())
					currentHeight++
				}
				return result, nil
			}

			var idx int32
			for idx < MaxBlockHeaderCountInSyncTask {
				block, err := chain.LoadBlockByHeight(currentHeight + idx)
				if err != nil {
					return nil, err
				}
				if block == nil {
					return nil, fmt.Errorf("block is not existed for height: %d",
						currentHeight+idx)
				}
				result = append(result, block.BlockHash())
				idx++
			}
			return result, nil
		}

	}
	return nil, nil
}

// CalcRootHashForNBlocks return root hash for N blocks.
func (chain *BlockChain) CalcRootHashForNBlocks(hash crypto.HashType, num int32) (*crypto.HashType, error) {

	block, err := chain.LoadBlockByHash(hash)
	if err != nil {
		return nil, err
	}
	if block == nil {
		return nil, fmt.Errorf("block is not existed for hash: %+v", hash)
	}
	if chain.tail.Height-block.Height+1 < num {
		return nil, fmt.Errorf("Invalid params num[%d] (tailHeight[%d], "+
			"currentHeight[%d])", num, chain.tail.Height, block.Height)
	}
	var idx int32
	hashes := make([]*crypto.HashType, num)
	for idx < num {
		block, err := chain.LoadBlockByHeight(block.Height + idx)
		if err != nil {
			return nil, err
		}
		if block == nil {
			return nil, fmt.Errorf("block is not existed for height: %d",
				block.Height+idx)
		}
		hashes[idx] = block.BlockHash()
		idx++
	}
	merkleRoot := util.BuildMerkleRoot(hashes)
	rootHash := merkleRoot[len(merkleRoot)-1]
	return rootHash, nil
}

// FetchNBlockAfterSpecificHash get N block after specific hash.
func (chain *BlockChain) FetchNBlockAfterSpecificHash(hash crypto.HashType, num int32) ([]*types.Block, error) {
	block, err := chain.LoadBlockByHash(hash)
	if err != nil {
		return nil, err
	}
	if block == nil {
		return nil, fmt.Errorf("block is not existed for hash: %+v", hash)
	}
	if num <= 0 || chain.tail.Height-block.Height+1 < num {
		return nil, fmt.Errorf("Invalid params num[%d], tail.Height[%d],"+
			" block height[%d]", num, chain.tail.Height, block.Height)
	}
	var idx int32
	blocks := make([]*types.Block, num)
	for idx < num {
		block, err := chain.LoadBlockByHeight(block.Height + idx)
		if err != nil {
			return nil, err
		}
		if block == nil {
			return nil, fmt.Errorf("block is not existed for height: %d",
				block.Height+idx)
		}
		blocks[idx] = block
		idx++
	}
	return blocks, nil
}<|MERGE_RESOLUTION|>--- conflicted
+++ resolved
@@ -5,12 +5,9 @@
 package chain
 
 import (
-<<<<<<< HEAD
-	"fmt"
-=======
 	"bytes"
 	"errors"
->>>>>>> bdd570a5
+	"fmt"
 
 	"github.com/BOXFoundation/boxd/boxd/service"
 	"github.com/BOXFoundation/boxd/core"
