--- conflicted
+++ resolved
@@ -51,13 +51,8 @@
 type BlockChain struct {
 	notifiee                  p2p.Net
 	newblockMsgCh             chan p2p.Message
-<<<<<<< HEAD
-	dbBlock                   storage.Table
-	DbTx                      storage.Table
 	consensus                 types.Consensus
-=======
 	db                        storage.Table
->>>>>>> b2935faf
 	genesis                   *types.Block
 	tail                      *types.Block
 	proc                      goprocess.Process
@@ -569,11 +564,6 @@
 	return chain.LongestChainHeight
 }
 
-// GetChainDB returns chain db
-func (chain *BlockChain) GetChainDB() storage.Table {
-	return chain.dbBlock
-}
-
 // GetBlockHash finds the block in target height of main chain and returns it's hash
 func (chain *BlockChain) GetBlockHash(blockHeight int32) (*crypto.HashType, error) {
 	block, err := chain.LoadBlockByHeight(blockHeight)
