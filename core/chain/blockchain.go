// Copyright (c) 2018 ContentBox Authors.
// Use of this source code is governed by a MIT-style
// license that can be found in the LICENSE file.

package chain

import (
	"bytes"
	"context"
	"encoding/binary"
	"encoding/hex"
	"encoding/json"
	"errors"
	"fmt"
	"io/ioutil"
	sysmath "math"
	"math/big"
	"runtime"
	"runtime/debug"
	"strings"
	"sync"
	"sync/atomic"
	"time"

	"github.com/BOXFoundation/boxd/boxd/eventbus"
	"github.com/BOXFoundation/boxd/boxd/service"
	"github.com/BOXFoundation/boxd/core"
	"github.com/BOXFoundation/boxd/core/metrics"
	corepb "github.com/BOXFoundation/boxd/core/pb"
	"github.com/BOXFoundation/boxd/core/txlogic"
	"github.com/BOXFoundation/boxd/core/types"
	state "github.com/BOXFoundation/boxd/core/worldstate"
	"github.com/BOXFoundation/boxd/crypto"
	"github.com/BOXFoundation/boxd/log"
	"github.com/BOXFoundation/boxd/p2p"
	"github.com/BOXFoundation/boxd/script"
	"github.com/BOXFoundation/boxd/storage"
	"github.com/BOXFoundation/boxd/util"
	"github.com/BOXFoundation/boxd/util/bloom"
	"github.com/BOXFoundation/boxd/vm"
	"github.com/BOXFoundation/boxd/vm/common/hexutil"
	"github.com/BOXFoundation/boxd/vm/common/math"
	lru "github.com/hashicorp/golang-lru"
	"github.com/jbenet/goprocess"
	peer "github.com/libp2p/go-libp2p-peer"
	"golang.org/x/crypto/ripemd160"
)

// const defines constants
const (
	BlockMsgChBufferSize        = 1024
	EternalBlockMsgChBufferSize = 65536

	MaxTimeOffsetSeconds = 2 * 60 * 60
	MaxBlockSize         = 32000000
	CoinbaseLib          = 100
	maxBlockSigOpCnt     = 80000

	MaxBlocksPerSync = 1024

	metricsLoopInterval = 500 * time.Millisecond
	tokenIssueFilterKey = "token_issue"
	Threshold           = 32
)

const (
	free int32 = iota
	busy
)

var logger = log.NewLogger("chain") // logger

var _ service.ChainReader = (*BlockChain)(nil)

// Config defines the configurations of chain
type Config struct {
	ContractBinPath string `mapstructure:"contract_bin_path"`
	ContractABIPath string `mapstructure:"contract_abi_path"`
}

// BlockChain define chain struct
type BlockChain struct {
	cfg           *Config
	notifiee      p2p.Net
	newblockMsgCh chan p2p.Message
	consensus     Consensus
	db            storage.Table
	genesis       *types.Block
	tail          *types.Block
	eternal       *types.Block
	tailState     *state.StateDB
	// some txs may be parents of other txs in the block
	proc                      goprocess.Process
	LongestChainHeight        uint32
	blockcache                *lru.Cache
	repeatedMintCache         *lru.Cache
	heightToBlock             *lru.Cache
	splitAddrFilter           bloom.Filter
	bus                       eventbus.Bus
	chainLock                 sync.RWMutex
	hashToOrphanBlock         map[crypto.HashType]*types.Block
	orphanBlockHashToChildren map[crypto.HashType][]*types.Block
	syncManager               SyncManager
	status                    int32
	stateProcessor            *StateProcessor
	vmConfig                  vm.Config
	utxoSetCache              map[uint32]*UtxoSet
	receiptsCache             map[uint32]types.Receipts
	sectionMgr                *SectionManager
}

// UpdateMsg sent from blockchain to, e.g., mempool
type UpdateMsg struct {
	// block connected/disconnected from main chain
	AttachBlocks []*types.Block
	DetachBlocks []*types.Block
}

// NewBlockChain return a blockchain.
func NewBlockChain(parent goprocess.Process, notifiee p2p.Net, db storage.Storage, bus eventbus.Bus, cfg *Config) (*BlockChain, error) {

	b := &BlockChain{
		cfg:                       cfg,
		notifiee:                  notifiee,
		newblockMsgCh:             make(chan p2p.Message, BlockMsgChBufferSize),
		proc:                      goprocess.WithParent(parent),
		hashToOrphanBlock:         make(map[crypto.HashType]*types.Block),
		orphanBlockHashToChildren: make(map[crypto.HashType][]*types.Block),
		utxoSetCache:              make(map[uint32]*UtxoSet),
		receiptsCache:             make(map[uint32]types.Receipts),
		bus:                       eventbus.Default(),
		status:                    free,
	}

	var err error
	b.blockcache, _ = lru.New(512)
	b.repeatedMintCache, _ = lru.New(512)
	b.heightToBlock, _ = lru.New(512)

	stateProcessor := NewStateProcessor(b)
	b.stateProcessor = stateProcessor

	if b.db, err = db.Table(BlockTableName); err != nil {
		return nil, err
	}

	if b.sectionMgr, err = NewSectionManager(b, db); err != nil {
		return nil, err
	}

	if b.genesis, err = b.loadGenesis(); err != nil {
		logger.Error("Failed to load genesis block ", err)
		return nil, err
	}
	logger.Infof("load genesis block: %s", b.genesis.BlockHash())

	if b.eternal, err = b.LoadEternalBlock(); err != nil {
		logger.Error("Failed to load eternal block ", err)
		return nil, err
	}
	logger.Infof("load eternal block: %s, height: %d", b.eternal.BlockHash(),
		b.eternal.Header.Height)

	if b.tail, err = b.loadTailBlock(); err != nil {
		logger.Error("Failed to load tail block ", err)
		return nil, err
	}
	logger.Infof("load tail block: %s, height: %d", b.tail.BlockHash(),
		b.tail.Header.Height)

	if err := b.SetTailState(&b.tail.Header.RootHash, &b.tail.Header.UtxoRoot); err != nil {
		logger.Error("Failed to load tail state ", err)
		return nil, err
	}
	logger.Infof("load tail state with root: %s utxo root: %s",
		b.tail.Header.RootHash, b.tail.Header.UtxoRoot)

	b.LongestChainHeight = b.tail.Header.Height
	b.splitAddrFilter = loadSplitAddrFilter(b.db)
	logger.Infof("load split address bloom filter finished")

	return b, nil
}

// IsBusy return if the chain is processing a block
func (chain *BlockChain) IsBusy() bool {
	v := atomic.LoadInt32(&chain.status)
	return v == busy
}

// Setup prepare blockchain.
func (chain *BlockChain) Setup(consensus Consensus, syncManager SyncManager) {
	chain.consensus = consensus
	chain.syncManager = syncManager
}

// implement interface service.Server
var _ service.Server = (*BlockChain)(nil)

// Run launch blockchain.
func (chain *BlockChain) Run() error {
	chain.subscribeMessageNotifiee()
	chain.proc.Go(chain.loop)
	return nil
}

// Consensus returns chain consensus.
func (chain *BlockChain) Consensus() Consensus {
	return chain.consensus
}

// DB returns chain db storage.
func (chain *BlockChain) DB() storage.Table {
	return chain.db
}

// Cfg returns chain config.
func (chain *BlockChain) Cfg() *Config {
	return chain.cfg
}

// StateProcessor returns chain stateProcessor.
func (chain *BlockChain) StateProcessor() *StateProcessor {
	return chain.stateProcessor
}

// UtxoSetCache returns chain utxoSet cache.
func (chain *BlockChain) UtxoSetCache() map[uint32]*UtxoSet {
	return chain.utxoSetCache
}

// ReceiptsCache returns chain receipts cache.
func (chain *BlockChain) ReceiptsCache() map[uint32]types.Receipts {
	return chain.receiptsCache
}

// Proc returns the goprocess of the BlockChain
func (chain *BlockChain) Proc() goprocess.Process {
	return chain.proc
}

// Bus returns the goprocess of the BlockChain
func (chain *BlockChain) Bus() eventbus.Bus {
	return chain.bus
}

// Stop the blockchain service
func (chain *BlockChain) Stop() {
	chain.proc.Close()
}

func (chain *BlockChain) subscribeMessageNotifiee() {
	chain.notifiee.Subscribe(p2p.NewNotifiee(p2p.NewBlockMsg, chain.newblockMsgCh))
}

func (chain *BlockChain) loop(p goprocess.Process) {
	logger.Info("Waitting for new block message...")
	chain.metricsUtxos(chain.proc)
	metricsTicker := time.NewTicker(metricsLoopInterval)
	defer metricsTicker.Stop()
	for {
		select {
		case msg := <-chain.newblockMsgCh:
			if err := chain.processBlockMsg(msg); err != nil {
				logger.Warnf("Failed to processBlockMsg. Err: %s", err.Error())
			}
		case <-metricsTicker.C:
			metrics.MetricsCachedBlockMsgGauge.Update(int64(len(chain.newblockMsgCh)))
			metrics.MetricsBlockOrphanPoolSizeGauge.Update(int64(len(chain.hashToOrphanBlock)))
			metrics.MetricsLruCacheBlockGauge.Update(int64(chain.blockcache.Len()))
			metrics.MetricsTailBlockTxsSizeGauge.Update(int64(len(chain.tail.Txs)))
		case <-p.Closing():
			logger.Info("Quit blockchain loop.")
			return
		}
	}
}

func (chain *BlockChain) metricsUtxos(parent goprocess.Process) {
	goprocess.WithParent(parent).Go(
		func(p goprocess.Process) {
			ticker := time.NewTicker(20 * time.Second)
			gcTicker := time.NewTicker(time.Hour)
			missRateTicker := time.NewTicker(10 * time.Minute)

			memstats := &runtime.MemStats{}
			for {
				select {
				case <-ticker.C:
					runtime.ReadMemStats(memstats)
					metrics.MetricsMemAllocGauge.Update(int64(memstats.Alloc))
					metrics.MetricsMemTotalAllocGauge.Update(int64(memstats.TotalAlloc))
					metrics.MetricsMemSysGauge.Update(int64(memstats.Sys))
					metrics.MetricsMemLookupsGauge.Update(int64(memstats.Lookups))
					metrics.MetricsMemMallocsGauge.Update(int64(memstats.Mallocs))
					metrics.MetricsMemFreesGauge.Update(int64(memstats.Frees))
					metrics.MetricsMemHeapAllocGauge.Update(int64(memstats.HeapAlloc))
					metrics.MetricsMemHeapSysGauge.Update(int64(memstats.HeapSys))
					metrics.MetricsMemHeapIdleGauge.Update(int64(memstats.HeapIdle))
					metrics.MetricsMemHeapInuseGauge.Update(int64(memstats.HeapInuse))
					metrics.MetricsMemHeapReleasedGauge.Update(int64(memstats.HeapReleased))
					metrics.MetricsMemHeapObjectsGauge.Update(int64(memstats.HeapObjects))
					metrics.MetricsMemStackInuseGauge.Update(int64(memstats.StackInuse))
					metrics.MetricsMemStackSysGauge.Update(int64(memstats.StackSys))
					metrics.MetricsMemMSpanInuseGauge.Update(int64(memstats.MSpanInuse))
					metrics.MetricsMemMSpanSysGauge.Update(int64(memstats.MSpanSys))
					metrics.MetricsMemMCacheInuseGauge.Update(int64(memstats.MCacheInuse))
					metrics.MetricsMemMCacheSysGauge.Update(int64(memstats.MCacheInuse))
					metrics.MetricsMemBuckHashSysGauge.Update(int64(memstats.BuckHashSys))
					metrics.MetricsMemGCSysGauge.Update(int64(memstats.GCSys))
					metrics.MetricsMemOtherSysGauge.Update(int64(memstats.OtherSys))
					metrics.MetricsMemNextGCGauge.Update(int64(memstats.NextGC))
					metrics.MetricsMemNumForcedGCGauge.Update(int64(memstats.NumForcedGC))

					ctx, cancel := context.WithTimeout(context.Background(), 18*time.Second)
					defer cancel()
					i := 0
					for range chain.db.IterKeysWithPrefix(ctx, utxoBase.Bytes()) {
						i++
					}
					metrics.MetricsUtxoSizeGauge.Update(int64(i))
				case <-missRateTicker.C:
					// total, miss := chain.calMissRate()
					// if total != 0 {
					// 	metrics.MetricsBlockMissRateGauge.Update(int64(miss * 1000000 / total))
					// }
				case <-gcTicker.C:
					logger.Infof("FreeOSMemory invoked.")
					debug.FreeOSMemory()
				case <-p.Closing():
					logger.Info("Quit metricsUtxos loop.")
					return
				}
			}
		})
}

func (chain *BlockChain) calMissRate() (total uint32, miss uint32) {
	logger.Debugf("calMissRate invoked")

	var ts int64
	var height uint32

	val, err := chain.db.Get(MissrateKey)
	if err == nil {
		h, m, t, err := UnmarshalMissData(val)
		if err == nil {
			height, miss, ts = h, m, t
		} else {
			logger.Errorf("UnmarshalMissData Err: %v.", err)
		}
	}

	tail := chain.tail
	if tail == nil {
		return 0, miss
	}

	minersCh := make(chan []string)
	chain.bus.Send(eventbus.TopicMiners, minersCh)
	miners := <-minersCh

	if ts == 0 {
		block, err := chain.LoadBlockByHeight(1)
		if err != nil {
			return 0, miss
		}
		ts = block.Header.TimeStamp
		total = uint32(tail.Header.TimeStamp - ts)
	}

	errCh := make(chan error)
	var curTs int64
	var block *types.Block
	for tstmp := ts; tstmp < tail.Header.TimeStamp; tstmp++ {
		chain.bus.Send(eventbus.TopicCheckMiner, tstmp, errCh)
		err = <-errCh

		if err != nil {
			continue
		}
		curTs = 0
		for ; ; height++ {
			block, err = chain.LoadBlockByHeight(height)
			if err != nil || block == nil {
				break
			}
			if block.Header.TimeStamp >= tstmp {
				curTs = block.Header.TimeStamp
				height = block.Header.Height + 1
				break
			}
		}
		if curTs > tstmp {
			miss++
		}
	}

	if val, err := MarshalMissData(tail.Header.Height, miss, tail.Header.TimeStamp); err == nil {
		chain.db.Put(MissrateKey, val)
	}
	return tail.Header.Height / uint32(len(miners)), miss
}

func (chain *BlockChain) verifyRepeatedMint(block *types.Block) bool {
	if exist, ok := chain.repeatedMintCache.Get(block.Header.TimeStamp); ok {
		if block.Header.BookKeeper != (exist.(*types.Block)).Header.BookKeeper {
			return false
		}
	}
	return true
}

func (chain *BlockChain) processBlockMsg(msg p2p.Message) error {

	block := new(types.Block)
	if err := block.Unmarshal(msg.Body()); err != nil {
		return err
	}

	if err := VerifyBlockTimeOut(block); err != nil {
		return err
	}

	if msg.From() == "" {
		return core.ErrInvalidMessageSender
	}

	// process block
	if err := chain.ProcessBlock(block, core.RelayMode, msg.From()); err != nil && util.InArray(err, core.EvilBehavior) {
		chain.Bus().Publish(eventbus.TopicConnEvent, msg.From(), eventbus.BadBlockEvent)
		return err
	}
	chain.Bus().Publish(eventbus.TopicConnEvent, msg.From(), eventbus.NewBlockEvent)
	return nil
}

// ProcessBlock is used to handle new blocks.
func (chain *BlockChain) ProcessBlock(block *types.Block, transferMode core.TransferMode, messageFrom peer.ID) error {
	chain.chainLock.Lock()
	defer func() {
		chain.chainLock.Unlock()
		atomic.StoreInt32(&chain.status, free)
	}()

	atomic.StoreInt32(&chain.status, busy)

	t0 := time.Now().UnixNano()
	blockHash := block.BlockHash()
	logger.Infof("Prepare to process block. Hash: %s, Height: %d from %s",
		blockHash.String(), block.Header.Height, messageFrom.Pretty())

	// The block must not already exist in the main chain or side chains.
	if exists := chain.verifyExists(*blockHash); exists {
		logger.Warnf("The block already exists. Hash: %s, Height: %d", blockHash.String(), block.Header.Height)
		return core.ErrBlockExists
	}

	if ok := chain.verifyRepeatedMint(block); !ok {
		return core.ErrRepeatedMintAtSameTime
	}

	// if messageFrom != "" { // local block does not require validation
	// 	if err := chain.consensus.Verify(block); err != nil {
	// 		logger.Errorf("Failed to verify block. Hash: %s, Height: %d, Err: %s",
	// 			block.BlockHash(), block.Header.Height, err)
	// 		return err
	// 	}
	// }

	if err := validateBlock(block); err != nil {
		logger.Errorf("Failed to validate block. Hash: %s, Height: %d, Err: %s",
			block.BlockHash(), block.Header.Height, err)
		return err
	}
	prevHash := block.Header.PrevBlockHash
	if prevHashExists := chain.blockExists(prevHash); !prevHashExists {
		if chain.isInOrphanPool(*blockHash) {
			logger.Infof("block %s %d has been in orphan pool", blockHash, block.Header.Height)
			return nil
		}

		// Orphan block.
		logger.Infof("Adding orphan block %s %d with parent %s", blockHash,
			block.Header.Height, prevHash)
		chain.addOrphanBlock(block, *blockHash, prevHash)
		chain.repeatedMintCache.Add(block.Header.TimeStamp, block)
		height := chain.tail.Header.Height
		if height < block.Header.Height && messageFrom != core.SyncFlag {
			if block.Header.Height-height < Threshold {
				return chain.syncManager.ActiveLightSync(messageFrom)
			}
			// trigger sync
			chain.syncManager.StartSync()
		}
		return nil
	}

	t1 := time.Now().UnixNano()
	// All context-free checks pass, try to accept the block into the chain.
	if err := chain.tryAcceptBlock(block, messageFrom); err != nil {
		logger.Warnf("Failed to accept the block into the main chain. Err: %s", err)
		return err
	}

	t2 := time.Now().UnixNano()
	if err := chain.processOrphans(block, messageFrom); err != nil {
		logger.Errorf("Failed to processOrphans. Err: %s", err.Error())
		return err
	}

	chain.BroadcastOrRelayBlock(block, transferMode)
	go chain.Bus().Publish(eventbus.TopicRPCSendNewBlock, block)

	logger.Debugf("Accepted New Block. Hash: %v Height: %d TxsNum: %d", blockHash.String(), block.Header.Height, len(block.Txs))
	t3 := time.Now().UnixNano()
	if needToTracking((t1-t0)/1e6, (t2-t1)/1e6, (t3-t2)/1e6) {
		logger.Infof("Time tracking: t0` = %d t1` = %d t2` = %d", (t1-t0)/1e6, (t2-t1)/1e6, (t3-t2)/1e6)
	}

	return nil
}

func needToTracking(t ...int64) bool {
	for _, v := range t {
		if v >= 200 {
			return true
		}
	}
	return false
}

func (chain *BlockChain) verifyExists(blockHash crypto.HashType) bool {
	return chain.blockExists(blockHash)
}

func (chain *BlockChain) blockExists(blockHash crypto.HashType) bool {
	if chain.blockcache.Contains(blockHash) {
		return true
	}
	if block, _ := LoadBlockByHash(blockHash, chain.db); block != nil {
		return true
	}
	return false
}

// isInOrphanPool checks if block already exists in orphan pool
func (chain *BlockChain) isInOrphanPool(blockHash crypto.HashType) bool {
	_, exists := chain.hashToOrphanBlock[blockHash]
	return exists
}

// tryAcceptBlock validates block within the chain context and see if it can be accepted.
// Return whether it is on the main chain or not.
func (chain *BlockChain) tryAcceptBlock(block *types.Block, messageFrom peer.ID) error {
	blockHash := block.BlockHash()
	// must not be orphan if reaching here
	parentBlock := chain.GetParentBlock(block)
	if parentBlock == nil {
		return core.ErrParentBlockNotExist
	}

	// if messageFrom != "" { // local block does not require validation
	if err := chain.consensus.Verify(block); err != nil {
		logger.Errorf("Failed to verify block. Hash: %s, Height: %d, Err: %s",
			block.BlockHash(), block.Header.Height, err)
		return err
	}
	// }

	// The height of this block must be one more than the referenced parent block.
	if block.Header.Height != parentBlock.Header.Height+1 {
		logger.Errorf("Block %v's height is %d, but its parent's height is %d", blockHash.String(), block.Header.Height, parentBlock.Header.Height)
		return core.ErrWrongBlockHeight
	}

	// chain.blockcache.Add(*blockHash, block)

	// Connect the passed block to the main or side chain.
	// There are 3 cases.
	parentHash := &block.Header.PrevBlockHash
	tailHash := chain.TailBlock().BlockHash()

	// Case 1): The new block extends the main chain.
	// We expect this to be the most common case.
	if parentHash.IsEqual(tailHash) {
		return chain.tryConnectBlockToMainChain(block, messageFrom)
	}

	// Case 2): The block extends or creats a side chain, which is not longer than the main chain.
	if block.Header.Height <= chain.LongestChainHeight {
		if block.Header.Height > chain.eternal.Header.Height {
			logger.Warnf("Block %v extends a side chain to height %d without causing reorg, "+
				"main chain height %d", blockHash, block.Header.Height, chain.LongestChainHeight)
			// we can store the side chain block, But we should not go on the chain.
			if err := chain.StoreBlock(block); err != nil {
				return err
			}
			if err := chain.processOrphans(block, messageFrom); err != nil {
				logger.Errorf("Failed to processOrphans. Err: %s", err.Error())
				return err
			}
			return core.ErrBlockInSideChain
		}
		logger.Warnf("Block %v extends a side chain height[%d] is lower than eternal block height[%d]", blockHash, block.Header.Height, chain.eternal.Header.Height)
		return core.ErrExpiredBlock
	}

	// Case 3): Extended side chain is longer than the main chain and becomes the new main chain.
	logger.Warnf("REORGANIZE: Block %s %d is causing a reorganization.", blockHash, block.Header.Height)

	return chain.reorganize(block, messageFrom)
}

// BroadcastOrRelayBlock broadcast or relay block to other peers.
func (chain *BlockChain) BroadcastOrRelayBlock(block *types.Block, transferMode core.TransferMode) {

	blockHash := block.BlockHash()
	switch transferMode {
	case core.BroadcastMode:
		logger.Debugf("Broadcast New Block. Hash: %v Height: %d", blockHash.String(), block.Header.Height)
		go func() {
			if err := chain.notifiee.Broadcast(p2p.NewBlockMsg, block); err != nil {
				logger.Errorf("Failed to broadcast block. Hash: %s Err: %v", blockHash.String(), err)
			}
		}()
	case core.RelayMode:
		logger.Debugf("Relay New Block. Hash: %v Height: %d", blockHash.String(), block.Header.Height)
		go func() {
			if err := chain.notifiee.Relay(p2p.NewBlockMsg, block); err != nil {
				logger.Errorf("Failed to relay block. Hash: %s Err: %v", blockHash.String(), err)
			}
		}()
	default:
	}
}

func (chain *BlockChain) addOrphanBlock(orphan *types.Block, orphanHash crypto.HashType, parentHash crypto.HashType) {
	chain.hashToOrphanBlock[orphanHash] = orphan
	// Add to parent hash map lookup index for faster dependency lookups.
	chain.orphanBlockHashToChildren[parentHash] = append(chain.orphanBlockHashToChildren[parentHash], orphan)
}

func (chain *BlockChain) processOrphans(block *types.Block, messageFrom peer.ID) error {

	// Start with processing at least the passed block.
	acceptedBlocks := []*types.Block{block}

	// Note: use index here instead of range because acceptedBlocks can be extended inside the loop
	for i := 0; i < len(acceptedBlocks); i++ {
		acceptedBlock := acceptedBlocks[i]
		acceptedBlockHash := acceptedBlock.BlockHash()

		// Look up all orphans that are parented by the block we just accepted.
		childOrphans := chain.orphanBlockHashToChildren[*acceptedBlockHash]
		for _, orphan := range childOrphans {
			orphanHash := orphan.BlockHash()
			// Remove the orphan from the orphan pool even if it is not accepted
			// since it will not be accepted later if rejected once.
			delete(chain.hashToOrphanBlock, *orphanHash)
			// Potentially accept the block into the block chain.
			if err := chain.tryAcceptBlock(orphan, messageFrom); err != nil {
				logger.Warnf("process orphan %s %d error %s", orphan.BlockHash(), orphan.Header.Height, err)
				return err
			}
			// Add this block to the list of blocks to process so any orphan
			// blocks that depend on this block are handled too.
			acceptedBlocks = append(acceptedBlocks, orphan)
		}
		// Remove the acceptedBlock from the orphan children map.
		delete(chain.orphanBlockHashToChildren, *acceptedBlockHash)
	}
	return nil
}

// GetParentBlock Finds the parent of a block. Return nil if nonexistent
func (chain *BlockChain) GetParentBlock(block *types.Block) *types.Block {

	// check for genesis.
	if block.Header.PrevBlockHash.IsEqual(chain.genesis.BlockHash()) {
		return chain.genesis
	}
	if target, ok := chain.blockcache.Get(block.Header.PrevBlockHash); ok {
		return target.(*types.Block)
	}
	target, err := LoadBlockByHash(block.Header.PrevBlockHash, chain.db)
	if err != nil {
		return nil
	}
	return target
}

// tryConnectBlockToMainChain tries to append the passed block to the main chain.
// It enforces multiple rules such as double spends and script verification.
func (chain *BlockChain) tryConnectBlockToMainChain(block *types.Block, messageFrom peer.ID) error {

	logger.Infof("Try to connect block to main chain. Hash: %s, Height: %d",
		block.BlockHash(), block.Header.Height)

	var utxoSet *UtxoSet
	if messageFrom == "" { // locally generated block
		us, ok := chain.utxoSetCache[block.Header.Height]
		if !ok {
			return errors.New("utxoSet does not exist in cache")
		}
		delete(chain.utxoSetCache, block.Header.Height)
		utxoSet = us
	} else {
		utxoSet = NewUtxoSet()
		if err := utxoSet.LoadBlockUtxos(block, true, chain.db); err != nil {
			return err
		}
		// Validate scripts here before utxoSet is updated; otherwise it may fail mistakenly
		if err := validateBlockScripts(utxoSet, block); err != nil {
			return err
		}
	}

	transactions := block.Txs
	// Perform several checks on the inputs for each transaction.
	// Also accumulate the total fees.
	var totalFees uint64
	for _, tx := range transactions {
		txFee, err := ValidateTxInputs(utxoSet, tx, block.Header.Height)
		if err != nil {
			return err
		}
		// Check for overflow.
		lastTotalFees := totalFees
		totalFees += txFee
		if totalFees < lastTotalFees {
			return core.ErrBadFees
		}
		// Check contract tx from and fee
		txOut := txlogic.GetContractVout(tx)
		if txOut == nil {
			continue
		}
		// skip coinbase tx
		if IsCoinBase(tx) {
			continue
		}
		// smart contract tx.
		sc := script.NewScriptFromBytes(txOut.ScriptPubKey)
		param, _, err := sc.ParseContractParams()
		if err != nil {
			return err
		}
		if txFee != param.GasLimit*param.GasPrice {
			return core.ErrInvalidFee
		}
		if addr, err := FetchOutPointOwner(&tx.Vin[0].PrevOutPoint, utxoSet); err != nil ||
			*addr.Hash160() != *param.From {
			return fmt.Errorf("contract tx from address mismatched")
		}
	}

	return chain.executeBlock(block, utxoSet, totalFees, messageFrom)
}

func (chain *BlockChain) tryToClearCache(attachBlocks, detachBlocks []*types.Block) {
	for _, v := range detachBlocks {
		chain.blockcache.Remove(*v.BlockHash())
	}
	for _, v := range attachBlocks {
		chain.blockcache.Add(*v.BlockHash(), v)
	}

}

// findFork returns final common block between the passed block and the main chain (i.e., fork point)
// and blocks to be detached and attached
func (chain *BlockChain) findFork(block *types.Block) (*types.Block, []*types.Block, []*types.Block) {
	if block.Header.Height <= chain.LongestChainHeight {
		logger.Panicf("Side chain (height: %d) is not longer than main chain (height: %d) during chain reorg",
			block.Header.Height, chain.LongestChainHeight)
	}
	detachBlocks := make([]*types.Block, 0)
	attachBlocks := make([]*types.Block, 0)

	// Start both chain from same height by moving up side chain
	sideChainBlock := block
	for i := block.Header.Height; i > chain.LongestChainHeight; i-- {
		if sideChainBlock == nil {
			logger.Panicf("Block on side chain shall not be nil before reaching main chain height during reorg")
		}
		attachBlocks = append(attachBlocks, sideChainBlock)
		sideChainBlock = chain.GetParentBlock(sideChainBlock)
	}

	// Compare two blocks at the same height till they are identical: the fork point
	mainChainBlock, found := chain.TailBlock(), false
	for mainChainBlock != nil && sideChainBlock != nil {
		if mainChainBlock.Header.Height != sideChainBlock.Header.Height {
			logger.Panicf("Expect to compare main chain and side chain block at same height")
		}
		mainChainHash := mainChainBlock.BlockHash()
		sideChainHash := sideChainBlock.BlockHash()
		if mainChainHash.IsEqual(sideChainHash) {
			found = true
			break
		}
		detachBlocks = append(detachBlocks, mainChainBlock)
		attachBlocks = append(attachBlocks, sideChainBlock)
		mainChainBlock, sideChainBlock = chain.GetParentBlock(mainChainBlock), chain.GetParentBlock(sideChainBlock)
	}
	if !found {
		logger.Panicf("Fork point not found, but main chain and side chain share at least one common block, i.e., genesis")
	}
	if len(attachBlocks) <= len(detachBlocks) {
		logger.Panicf("Blocks to be attached (%d) should be strictly more than ones to be detached (%d)", len(attachBlocks), len(detachBlocks))
	}
	return mainChainBlock, detachBlocks, attachBlocks
}

// UpdateNormalTxBalanceState updates the balance state of normal tx
func (chain *BlockChain) UpdateNormalTxBalanceState(block *types.Block, utxoset *UtxoSet, stateDB *state.StateDB) {
	// update EOA accounts' balance state
	bAdd, bSub := utxoset.calcNormalTxBalanceChanges(block)
	for a, v := range bAdd {
		logger.Warnf("DEBUG: update normal balance add %x %d", a[:], v)
		stateDB.AddBalance(a, new(big.Int).SetUint64(v))
	}
	for a, v := range bSub {
		logger.Warnf("DEBUG: update normal balance sub %x %d", a[:], v)
		stateDB.SubBalance(a, new(big.Int).SetUint64(v))
	}
}

// UpdateContractUtxoState updates contract utxo in statedb
func (chain *BlockChain) UpdateContractUtxoState(statedb *state.StateDB, utxoSet *UtxoSet) error {
	for _, o := range utxoSet.contractUtxos {
		// address
		contractAddr := new(types.AddressHash)
		contractAddr.SetBytes(o.Hash[:])
		// serialize utxo wrap
		u := utxoSet.utxoMap[*o]
		utxoBytes, err := SerializeUtxoWrap(u)
		if err != nil {
			return err
		}
		// update statedb utxo trie
		//logger.Debugf("update utxo in statedb, account: %s, utxo: %+v", contractAddr, u)
		if err := statedb.UpdateUtxo(*contractAddr, utxoBytes); err != nil {
			logger.Error(err)
			return err
		}
	}
	return nil
}

func (chain *BlockChain) executeBlock(block *types.Block, utxoSet *UtxoSet, totalTxsFee uint64, messageFrom peer.ID) error {

	blockCopy := block.Copy()
	// Split tx outputs if any
	splitTxs := chain.SplitBlockOutputs(blockCopy)

	// execute contract tx and update statedb for blocks from remote peers
	if messageFrom != "" {
		parent := chain.GetParentBlock(block)
		stateDB, err := state.New(&parent.Header.RootHash, &parent.Header.UtxoRoot, chain.db)
		if err != nil {
			logger.Error(err)
			return err
		}
		stateDB.AddBalance(block.Header.BookKeeper, new(big.Int).SetUint64(block.Txs[0].Vout[0].Value))
		logger.Infof("new statedb with root: %s utxo root: %s block %s:%d",
			parent.Header.RootHash, parent.Header.UtxoRoot, block.BlockHash(), block.Header.Height)

		// Save a deep copy before we potentially split the block's txs' outputs and mutate it
		if err := utxoSet.ApplyBlock(blockCopy); err != nil {
			return err
		}

		receipts, gasUsed, gasRemainingFee, utxoTxs, err := chain.stateProcessor.Process(
			block, stateDB, utxoSet)
		go func() {
			logs := make(map[string][]*types.Log)
			for _, receipt := range receipts {
				if len(receipt.Logs) != 0 {
					contractAddr, err := types.NewContractAddressFromHash(receipt.ContractAddress.Bytes())
					if err != nil {
						logger.Errorf("Contract address convert failed. %s", receipt.ContractAddress.String())
						continue
					}
					if l, ok := logs[contractAddr.String()]; ok {
						l = append(l, receipt.Logs...)
					} else {
						logs[contractAddr.String()] = receipt.Logs
					}
				}
			}
			if len(logs) != 0 {
				chain.Bus().Publish(eventbus.TopicRPCSendNewLog, logs)
			}
		}()
		if err != nil {
			logger.Error(err)
			return err
		}
		if err := chain.ValidateExecuteResult(block, utxoTxs, gasUsed, gasRemainingFee,
			totalTxsFee, receipts); err != nil {
			return err
		}

		chain.UpdateNormalTxBalanceState(blockCopy, utxoSet, stateDB)

		// apply internal txs.
		if len(block.InternalTxs) > 0 {
			if err := utxoSet.ApplyInternalTxs(block); err != nil {
				return err
			}
		}
		if err := chain.UpdateContractUtxoState(stateDB, utxoSet); err != nil {
			logger.Errorf("chain update utxo state error: %s", err)
			return err
		}

		root, utxoRoot, err := stateDB.Commit(false)
		if err != nil {
			logger.Errorf("stateDB commit failed: %s", err)
			return err
		}
		if !root.IsEqual(&block.Header.RootHash) {
			logger.Warnf("DEBUG: utxoRoot after commit: %s, %s in header", utxoRoot, block.Header.UtxoRoot)
			return fmt.Errorf("Invalid state root in block header, have %s, got: %s, "+
				"block hash: %s height: %d", block.Header.RootHash, root, block.BlockHash(),
				block.Header.Height)
		}
		if (utxoRoot != nil && !utxoRoot.IsEqual(&block.Header.UtxoRoot)) &&
			!(utxoRoot == nil && block.Header.UtxoRoot == zeroHash) {
			return fmt.Errorf("Invalid utxo state root in block header, have %s, got: %s, "+
				"block hash: %s height: %d", block.Header.UtxoRoot, utxoRoot, block.BlockHash(),
				block.Header.Height)
		}
		if len(receipts) > 0 {
			chain.receiptsCache[block.Header.Height] = receipts
		}
	}

	chain.db.EnableBatch()
	defer chain.db.DisableBatch()

	if err := chain.writeBlockToDB(block, splitTxs, utxoSet); err != nil {
		return err
	}

	chain.tryToClearCache([]*types.Block{block}, nil)

	// notify mem_pool when chain update
	chain.notifyBlockConnectionUpdate([]*types.Block{block}, nil)

	// This block is now the end of the best chain.
	chain.ChangeNewTail(block)
	// set tail state
	if err := chain.SetTailState(&block.Header.RootHash, &block.Header.UtxoRoot); err != nil {
		return err
	}

	return chain.SetTailState(&block.Header.RootHash, &block.Header.UtxoRoot)
}

func (chain *BlockChain) writeBlockToDB(block *types.Block, splitTxs map[crypto.HashType]*types.Transaction, utxoSet *UtxoSet) error {

	if err := chain.StoreBlockWithIndex(block, chain.db); err != nil {
		return err
	}

	receipts := chain.receiptsCache[block.Header.Height]
	if len(receipts) > 0 {
		if err := chain.StoreReceipts(block.BlockHash(), receipts, chain.db); err != nil {
			return err
		}
		delete(chain.receiptsCache, block.Header.Height)
<<<<<<< HEAD
=======
	}

	if err := chain.consensus.Process(block, chain.db); err != nil {
		return err
>>>>>>> a437dd91
	}

	// save tx index
	if err := chain.WriteTxIndex(block, splitTxs, chain.db); err != nil {
		return err
	}

	// save split tx
	if err := chain.StoreSplitTxs(splitTxs, chain.db); err != nil {
		return err
	}

	// store split addr index
	if err := chain.WriteSplitAddrIndex(block, chain.db); err != nil {
		logger.Error(err)
		return err
	}
	// save utxoset to database
	if err := utxoSet.WriteUtxoSetToDB(chain.db); err != nil {
		return err
	}
	// save current tail to database
	if err := chain.StoreTailBlock(block, chain.db); err != nil {
		return err
	}

	if err := chain.db.Flush(); err != nil {
		logger.Errorf("Failed to batch write block. Hash: %s, Height: %d, Err: %s",
			block.BlockHash().String(), block.Header.Height, err.Error())
		return err
	}
	return nil
}

func checkInternalTxs(block *types.Block, utxoTxs []*types.Transaction) error {

	if len(utxoTxs) > 0 {
		txsRoot := CalcTxsHash(utxoTxs)
		if !(&block.Header.InternalTxsRoot).IsEqual(txsRoot) {
			utxoTxsBytes, _ := json.MarshalIndent(utxoTxs, "", "  ")
			internalTxs, _ := json.MarshalIndent(block.InternalTxs, "", "  ")
			logger.Warnf("utxo txs generated: %s, internal txs in block: %v",
				string(utxoTxsBytes), string(internalTxs))
			logger.Warnf("utxo txs root: %s, internal txs root: %s", txsRoot, block.Header.InternalTxsRoot)
			return core.ErrInvalidInternalTxs
		}
	} else {
		block.InternalTxs = make([]*types.Transaction, 0)
	}
	return nil
}

// ValidateExecuteResult validates evm execute result
func (chain *BlockChain) ValidateExecuteResult(
	block *types.Block, utxoTxs []*types.Transaction, usedGas, gasRemainingFee, totalTxsFee uint64,
	receipts types.Receipts,
) error {

	if err := checkInternalTxs(block, utxoTxs); err != nil {
		return err
	}
	if block.Header.GasUsed != usedGas {
		logger.Warnf("gas used in block header: %d, now: %d", block.Header.GasUsed, usedGas)
		return errors.New("Invalid gasUsed in block header")
	}

	// Ensure coinbase does not output more than block reward.
	var totalCoinbaseOutput uint64
	for _, txOut := range block.Txs[0].Vout {
		totalCoinbaseOutput += txOut.Value
	}
	// expectedCoinbaseOutput := CalcBlockSubsidy(block.Header.Height) + totalTxsFee - gasRemainingFee
	expectedCoinbaseOutput := CalcBlockSubsidy(block.Header.Height)
	if totalCoinbaseOutput != expectedCoinbaseOutput {
		logger.Errorf("coinbase transaction for block pays %v which is more than expected value %v("+
			"totalTxsFee: %d, gas remaining: %d)", totalCoinbaseOutput, expectedCoinbaseOutput,
			totalTxsFee, gasRemainingFee)
		return core.ErrBadCoinbaseValue
	}
	// check receipt
	var receiptHash crypto.HashType
	if len(receipts) > 0 {
		receiptHash = *receipts.Hash()
	}
	if receiptHash != block.Header.ReceiptHash {
		logger.Warnf("receipt hash in block header: %s, now: %s, block hash: %s",
			block.Header.ReceiptHash, receiptHash, block.BlockHash())
		return errors.New("Invalid receipt hash in block header")
	}

	return nil
}

func (chain *BlockChain) notifyBlockConnectionUpdate(attachBlocks, detachBlocks []*types.Block) error {
	chain.bus.Publish(eventbus.TopicChainUpdate, &UpdateMsg{
		AttachBlocks: attachBlocks,
		DetachBlocks: detachBlocks,
	})
	return nil
}

func (chain *BlockChain) notifyUtxoChange(utxoSet *UtxoSet) {
	chain.bus.Publish(eventbus.TopicUtxoUpdate, utxoSet)
}

func (chain *BlockChain) reorganize(block *types.Block, messageFrom peer.ID) error {
	// Find the common ancestor of the main chain and side chain
	forkpoint, detachBlocks, attachBlocks := chain.findFork(block)
	if forkpoint.Header.Height < chain.eternal.Header.Height {
		// delete all block from forkpoint.
		for _, attachBlock := range attachBlocks {
			delete(chain.hashToOrphanBlock, *attachBlock.BlockHash())
			delete(chain.orphanBlockHashToChildren, *attachBlock.BlockHash())
			chain.RemoveBlock(attachBlock)
		}

		logger.Warnf("No need to reorganize, because the forkpoint height[%d] is "+
			"lower than the latest eternal block height[%d].",
			forkpoint.Header.Height, chain.eternal.Header.Height)
		return nil
	}

	for _, detachBlock := range detachBlocks {
		stt0 := time.Now().UnixNano()
		if err := chain.tryDisConnectBlockFromMainChain(detachBlock); err != nil {
			logger.Errorf("Failed to disconnect block from main chain. Err: %v", err)
			panic("Failed to disconnect block from main chain")
		}
		stt1 := time.Now().UnixNano()
		logger.Infof("Disconnect block %s Height: %d, time tracking: %d",
			detachBlock.BlockHash(), detachBlock.Header.Height, (stt1-stt0)/1e6)
	}

	for blockIdx := len(attachBlocks) - 1; blockIdx >= 0; blockIdx-- {
		stt0 := time.Now().UnixNano()
		attachBlock := attachBlocks[blockIdx]
		if err := chain.tryConnectBlockToMainChain(attachBlock, messageFrom); err != nil {
			return err
		}
		stt1 := time.Now().UnixNano()
		logger.Infof("block %s %d connected to chain, time tracking: %d",
			attachBlock.BlockHash(), attachBlock.Header.Height, (stt1-stt0)/1e6)
	}

	logger.Infof("reorganize finished for block %s %d", block.BlockHash(), block.Header.Height)
	metrics.MetricsBlockRevertMeter.Mark(1)
	return nil
}

func (chain *BlockChain) tryDisConnectBlockFromMainChain(block *types.Block) error {
	dtt0 := time.Now().UnixNano()
	logger.Infof("Try to disconnect block from main chain. Hash: %s Height: %d",
		block.BlockHash(), block.Header.Height)

	// Save a deep copy before we potentially split the block's txs' outputs and mutate it
	blockCopy := block.Copy()

	// Split tx outputs if any
	splitTxs := chain.SplitBlockOutputs(blockCopy)
	dtt1 := time.Now().UnixNano()
	utxoSet := NewUtxoSet()
	if err := utxoSet.LoadBlockAllUtxos(blockCopy, false, chain.db); err != nil {
		return err
	}
	if err := utxoSet.RevertBlock(blockCopy, chain); err != nil {
		return err
	}
	// calc contract utxos, then check contract addr balance
	header := block.Header
	stateDB, _ := state.New(&header.RootHash, &header.UtxoRoot, chain.db)
	contractUtxos, err := MakeRollbackContractUtxos(block, stateDB, chain.db)
	if err != nil {
		logger.Error(err)
		return err
	}
	utxoSet.ImportUtxoMap(contractUtxos, false)

	chain.db.EnableBatch()
	defer chain.db.DisableBatch()

	dtt2 := time.Now().UnixNano()
	chain.db.Del(BlockHashKey(block.Header.Height))

	// chain.filterHolder.ResetFilters(block.Height)
	dtt3 := time.Now().UnixNano()
	// del tx index
	if err := chain.DelTxIndex(block, splitTxs, chain.db); err != nil {
		return err
	}

	// del split tx
	if err := chain.DelSplitTxs(splitTxs, chain.db); err != nil {
		return err
	}

	if err := chain.DeleteSplitAddrIndex(block, chain.db); err != nil {
		return err
	}
	dtt4 := time.Now().UnixNano()
	if err := utxoSet.WriteUtxoSetToDB(chain.db); err != nil {
		return err
	}
	dtt5 := time.Now().UnixNano()

	// del receipt
	chain.db.Del(ReceiptKey(block.BlockHash()))
	// store previous block as tail
	newTail := chain.GetParentBlock(block)
	if err := chain.StoreTailBlock(newTail, chain.db); err != nil {
		logger.Error(err)
		return err
	}

	if err := chain.db.Flush(); err != nil {
		logger.Errorf("Failed to batch write block. Hash: %s, Height: %d, Err: %s",
			block.BlockHash().String(), block.Header.Height, err.Error())
	}
	dtt6 := time.Now().UnixNano()
	chain.tryToClearCache(nil, []*types.Block{block})

	// notify mem_pool when chain update
	chain.notifyBlockConnectionUpdate(nil, []*types.Block{block})
	dtt7 := time.Now().UnixNano()
	// This block is now the end of the best chain.
	chain.ChangeNewTail(newTail)
	if needToTracking((dtt1-dtt0)/1e6, (dtt2-dtt1)/1e6, (dtt3-dtt2)/1e6, (dtt4-dtt3)/1e6, (dtt5-dtt4)/1e6, (dtt6-dtt5)/1e6, (dtt7-dtt6)/1e6) {
		logger.Infof("dtt Time tracking: dtt0` = %d dtt1` = %d dtt2` = %d dtt3` = %d dtt4` = %d dtt5` = %d dtt6` = %d", (dtt1-dtt0)/1e6, (dtt2-dtt1)/1e6, (dtt3-dtt2)/1e6, (dtt4-dtt3)/1e6, (dtt5-dtt4)/1e6, (dtt6-dtt5)/1e6, (dtt7-dtt6)/1e6)
	}

	return chain.SetTailState(&newTail.Header.RootHash, &newTail.Header.UtxoRoot)
}

// StoreTailBlock store tail block to db.
func (chain *BlockChain) StoreTailBlock(block *types.Block, db storage.Table) error {
	data, err := block.Marshal()
	if err != nil {
		return err
	}
	return db.Put(TailKey, data)
}

// TailBlock return chain tail block.
func (chain *BlockChain) TailBlock() *types.Block {
	return chain.tail
}

// TailState returns chain tail statedb
func (chain *BlockChain) TailState() *state.StateDB {
	return chain.tailState.Copy()
}

// SetTailState returns chain tail statedb
func (chain *BlockChain) SetTailState(root, utxoRoot *crypto.HashType) error {
	stateDB, err := state.New(root, utxoRoot, chain.db)
	if err != nil {
		return err
	}
	chain.tailState = stateDB
	return nil
}

// Genesis return chain genesis block.
func (chain *BlockChain) Genesis() *types.Block {
	return chain.genesis
}

// SetEternal set block eternal status.
func (chain *BlockChain) SetEternal(block *types.Block) error {
	eternal := chain.eternal
	if eternal.Header.Height < block.Header.Height {
		if err := chain.StoreEternalBlock(block); err != nil {
			return err
		}
		chain.eternal = block
		go chain.sectionMgr.AddBloom(eternal.Header.Height, eternal.Header.Bloom)
		return nil
	}
	return core.ErrFailedToSetEternal
}

// StoreEternalBlock store eternal block to db.
func (chain *BlockChain) StoreEternalBlock(block *types.Block) error {
	eternal, err := block.Marshal()
	if err != nil {
		return err
	}
	return chain.db.Put(EternalKey, eternal)
}

// EternalBlock return chain eternal block.
func (chain *BlockChain) EternalBlock() *types.Block {
	return chain.eternal
}

// GetBlockHeight returns current height of main chain
func (chain *BlockChain) GetBlockHeight() uint32 {
	return chain.LongestChainHeight
}

// GetBlockHash finds the block in target height of main chain and returns it's hash
func (chain *BlockChain) GetBlockHash(blockHeight uint32) (*crypto.HashType, error) {
	block, err := chain.LoadBlockByHeight(blockHeight)
	if err != nil {
		return nil, err
	}
	return block.BlockHash(), nil
}

// ChangeNewTail change chain tail block.
func (chain *BlockChain) ChangeNewTail(tail *types.Block) {

	if err := chain.consensus.Finalize(tail); err != nil {
		panic("Failed to change new tail in consensus.")
	}

	chain.repeatedMintCache.Add(tail.Header.TimeStamp, tail)
	// chain.heightToBlock.Add(tail.Height, tail)
	chain.LongestChainHeight = tail.Header.Height
	chain.tail = tail
	logger.Infof("Change New Tail. Hash: %s Height: %d txsNum: %d", tail.BlockHash().String(), tail.Header.Height, len(tail.Txs))

	metrics.MetricsBlockHeightGauge.Update(int64(tail.Header.Height))
	metrics.MetricsBlockTailHashGauge.Update(int64(util.HashBytes(tail.BlockHash().GetBytes())))
}

func (chain *BlockChain) loadGenesis() (*types.Block, error) {

	if ok, _ := chain.db.Has(GenesisKey); ok {
		genesisBin, err := chain.db.Get(GenesisKey)
		if err != nil {
			return nil, err
		}
		genesis := new(types.Block)
		if err := genesis.Unmarshal(genesisBin); err != nil {
			return nil, err
		}
		adminAddr, err := types.NewAddress(Admin)
		if err != nil {
			return nil, err
		}

		ContractAddr = *types.CreateAddress(*adminAddr.Hash160(), 1)
		logger.Errorf("load genesis contract addr: %v", ContractAddr)

		return genesis, nil
	}

	genesis := GenesisBlock
	genesisTxs, err := TokenPreAllocation()
	if err != nil {
		return nil, err
	}
	genesis.Txs = genesisTxs
	genesis.Header.TxsRoot = *CalcTxsHash(genesisTxs)

	utxoSet := NewUtxoSet()
	for _, v := range genesis.Txs {
		for idx := range v.Vout {
			utxoSet.AddUtxo(v, uint32(idx), genesis.Header.Height)
		}
	}
	// statedb
	stateDB, err := state.New(nil, nil, chain.db)
	if err != nil {
		return nil, err
	}
	code, err := readBin(chain.cfg.ContractBinPath)
	vmTx := types.NewVMTransaction(big.NewInt(0), big.NewInt(0), 1e8, 1, nil, types.ContractCreationType, code)
	adminAddr, err := types.NewAddress(Admin)
	if err != nil {
		return nil, err
	}
	vmTx.WithFrom(adminAddr.Hash160())
	ctx := NewEVMContext(vmTx, genesis.Header, chain)
	logConfig := vm.LogConfig{}
	structLogger := vm.NewStructLogger(&logConfig)
	vmConfig := vm.Config{Debug: true, Tracer: structLogger /*, JumpTable: vm.NewByzantiumInstructionSet()*/}

	evm := vm.NewEVM(ctx, stateDB, vmConfig)
	_, contractAddr, _, vmerr := evm.Create(vm.AccountRef(*vmTx.From()), vmTx.Data(), vmTx.Gas(), big.NewInt(0), false)
	if vmerr != nil {
		return nil, vmerr
	}
	ContractAddr = contractAddr
	addressHash := types.NormalizeAddressHash(&contractAddr)
	outPoint := types.NewOutPoint(addressHash, 0)
	utxoWrap := types.NewUtxoWrap(0, []byte{}, 0)
	utxoSet.utxoMap[*outPoint] = utxoWrap

	chain.UpdateNormalTxBalanceState(&genesis, utxoSet, stateDB)
	root, utxoRoot, err := stateDB.Commit(false)
	if err != nil {
		return nil, err
	}
	logger.Infof("genesis root hash: %s, utxo root hash: %s", root, utxoRoot)
	genesis.Header.RootHash = *root
	if utxoRoot != nil {
		genesis.Header.UtxoRoot = *utxoRoot
	}

	chain.db.EnableBatch()
	defer chain.db.DisableBatch()

	utxoSet.WriteUtxoSetToDB(chain.db)
	if err := chain.WriteTxIndex(&genesis, nil, chain.db); err != nil {
		return nil, err
	}
	genesisBin, err := genesis.Marshal()
	if err != nil {
		return nil, err
	}
	chain.db.Put(BlockKey(genesis.BlockHash()), genesisBin)
	chain.db.Put(GenesisKey, genesisBin)
	if err := chain.db.Flush(); err != nil {
		return nil, err
	}
	return &genesis, nil
}

func readBin(filename string) ([]byte, error) {
	code, err := ioutil.ReadFile(filename)
	if err != nil {
		return nil, err
	}
	return hexutil.MustDecode("0x" + strings.TrimSpace(string(code))), nil
}

// LoadEternalBlock returns the current highest eternal block
func (chain *BlockChain) LoadEternalBlock() (*types.Block, error) {
	if chain.eternal != nil {
		return chain.eternal, nil
	}
	if ok, _ := chain.db.Has(EternalKey); ok {
		eternalBin, err := chain.db.Get(EternalKey)
		if err != nil {
			return nil, err
		}

		eternal := new(types.Block)
		if err := eternal.Unmarshal(eternalBin); err != nil {
			return nil, err
		}

		return eternal, nil
	}
	return chain.genesis, nil
}

// loadTailBlock load tail block
func (chain *BlockChain) loadTailBlock() (*types.Block, error) {
	if chain.tail != nil {
		return chain.tail, nil
	}
	if ok, _ := chain.db.Has(TailKey); ok {
		tailBin, err := chain.db.Get(TailKey)
		if err != nil {
			return nil, err
		}

		tailBlock := new(types.Block)
		if err := tailBlock.Unmarshal(tailBin); err != nil {
			return nil, err
		}

		return tailBlock, nil
	}

	return chain.genesis, nil
}

// IsCoinBase checks if an transaction is coinbase transaction
func (chain *BlockChain) IsCoinBase(tx *types.Transaction) bool {
	return IsCoinBase(tx)
}

// LoadBlockByHash load block by hash from db.
func LoadBlockByHash(hash crypto.HashType, reader storage.Reader) (*types.Block, error) {

	blockBin, err := reader.Get(BlockKey(&hash))
	if err != nil {
		return nil, fmt.Errorf("db get with block hash %s error %s", hash, err)
	}
	if blockBin == nil {
		return nil, core.ErrBlockIsNil
	}
	block := new(types.Block)
	if err := block.Unmarshal(blockBin); err != nil {
		return nil, err
	}

	return block, nil
}

// ReadBlockFromDB reads a block from db by hash and returns block and it's size
func (chain *BlockChain) ReadBlockFromDB(hash *crypto.HashType) (*types.Block, int, error) {

	blockBin, err := chain.db.Get(BlockKey(hash))
	if err != nil {
		return nil, 0, err
	}
	if blockBin == nil {
		return nil, 0, core.ErrBlockIsNil
	}
	n := len(blockBin)
	block := new(types.Block)
	if err := block.Unmarshal(blockBin); err != nil {
		return nil, 0, err
	}

	return block, n, nil
}

// LoadBlockByHeight load block by height from db.
func (chain *BlockChain) LoadBlockByHeight(height uint32) (*types.Block, error) {
	if height == 0 {
		return chain.genesis, nil
	}
	bytes, err := chain.db.Get(BlockHashKey(height))
	if err != nil {
		return nil, fmt.Errorf("db get with block height %d error %s", height, err)
	}
	if bytes == nil {
		return nil, core.ErrBlockIsNil
	}
	hash := new(crypto.HashType)
	copy(hash[:], bytes)
	block, err := LoadBlockByHash(*hash, chain.db)
	if err != nil {
		logger.Error(err)
		return nil, err
	}

	return block, nil
}

// GetLogs filter logs.
func (chain *BlockChain) GetLogs(from, to uint32, topicslist [][][]byte) ([]*types.Log, error) {
	return chain.sectionMgr.GetLogs(from, to, topicslist)
}

// FilterLogs filter logs by addrs and topicslist.
func (chain *BlockChain) FilterLogs(logs []*types.Log, topicslist [][][]byte) ([]*types.Log, error) {

	// topicslist = [][][]byte{}
	// var data []byte

	// topicslist[0] = make([][]byte, len(addrs))
	// for i, addr := range addrs {
	// 	topicslist[0][i] = addr
	// }

	// for i, topics := range topicslist {
	// 	for j, topic := range topics {
	// 		copy(topicslist[i+1][j], topic)
	// 	}
	// }

	return chain.sectionMgr.filterLogs(logs, topicslist)
}

// GetBlockLogs get logs by block hash.
func (chain *BlockChain) GetBlockLogs(hash *crypto.HashType) ([]*types.Log, error) {
	bin, err := chain.db.Get(ReceiptKey(hash))
	if err != nil {
		return nil, err
	}

	receipts := new(types.Receipts)
	if err := receipts.Unmarshal(bin); err != nil {
		return nil, err
	}
	logs := []*types.Log{}
	for _, receipt := range *receipts {
		for _, log := range receipt.Logs {
			log.BlockHash.SetBytes(hash.Bytes())
			logs = append(logs, log)
		}
	}
	return logs, nil
}

// NewEvmContextForLocalCallByHeight new a evm context for loval call by block height.
func (chain *BlockChain) NewEvmContextForLocalCallByHeight(msg types.Message, height uint32) (*vm.EVM, func() error, error) {
	if height == 0 {
		height = chain.tail.Header.Height
	}
	block, err := chain.LoadBlockByHeight(height)
	if block == nil || err != nil {
		return nil, nil, err
	}
	state, err := state.New(&block.Header.RootHash, &block.Header.UtxoRoot, chain.db)
	if state == nil || err != nil {
		return nil, nil, err
	}
	state.SetBalance(*msg.From(), math.MaxBig256)
	context := NewEVMContext(msg, block.Header, chain)
	return vm.NewEVM(context, state, vm.Config{}), state.Error, nil
}

// StoreBlockWithIndex store block to db in batch mod.
func (chain *BlockChain) StoreBlockWithIndex(block *types.Block, db storage.Table) error {

	hash := block.BlockHash()
	db.Put(BlockHashKey(block.Header.Height), hash[:])
	return chain.StoreBlock(block)
}

// StoreBlock store block to db.
func (chain *BlockChain) StoreBlock(block *types.Block) error {

	hash := block.BlockHash()
	data, err := block.Marshal()
	if err != nil {
		return err
	}
	chain.db.Put(BlockKey(hash), data)
	return nil
}

// RemoveBlock store block to db.
func (chain *BlockChain) RemoveBlock(block *types.Block) {

	hash := block.BlockHash()
	if ok, _ := chain.db.Has(BlockKey(hash)); ok {
		chain.db.Del(BlockKey(hash))
	}
}

// StoreReceipts store receipts to db in batch mod.
func (chain *BlockChain) StoreReceipts(hash *crypto.HashType, receipts types.Receipts, db storage.Table) error {

	data, err := receipts.Marshal()
	if err != nil {
		return err
	}
	db.Put(ReceiptKey(hash), data)
	return nil
}

// LoadBlockInfoByTxHash returns block and txIndex of transaction with the input param hash
func (chain *BlockChain) LoadBlockInfoByTxHash(hash crypto.HashType) (*types.Block, *types.Transaction, error) {
	txIndex, err := chain.db.Get(TxIndexKey(&hash))
	if err != nil || len(txIndex) == 0 {
		return nil, nil, fmt.Errorf("db get txIndex with tx hash %s error %v", hash, err)
	}
	height, index, err := UnmarshalTxIndex(txIndex)
	if err != nil {
		logger.Errorf("load block info by tx %s unmarshal tx index %x error %s", hash, txIndex, err)
		return nil, nil, err
	}
	block, err := chain.LoadBlockByHeight(height)
	if err != nil {
		logger.Warn(err)
		return nil, nil, err
	}

	idx := int(index)
	var tx *types.Transaction
	if idx < len(block.Txs) {
		tx = block.Txs[idx]
	} else if idx < len(block.Txs)+len(block.InternalTxs) {
		tx = block.InternalTxs[idx-len(block.Txs)]
	} else {
		txBin, err := chain.db.Get(TxKey(&hash))
		if err != nil {
			return nil, nil, fmt.Errorf("db get tx with hash %s error %s", hash, err)
		}
		if txBin == nil {
			return nil, nil, errors.New("failed to load split tx with hash")
		}
		tx = new(types.Transaction)
		if err := tx.Unmarshal(txBin); err != nil {
			return nil, nil, err
		}
	}
	target, err := tx.TxHash()
	if err != nil {
		return nil, nil, err
	}
	if *target == hash {
		return block, tx, nil
	}
	logger.Errorf("Error reading tx hash, expect: %s got: %s", hash.String(), target.String())
	return nil, nil, errors.New("failed to load tx with hash")
}

// WriteTxIndex builds tx index in block
// Save split transaction copies before and after split. The latter is needed when reverting a transaction during reorg,
// spending from utxo/coin received at a split address
func (chain *BlockChain) WriteTxIndex(block *types.Block, splitTxs map[crypto.HashType]*types.Transaction, db storage.Table) error {

	allTxs := block.Txs
	if len(block.InternalTxs) > 0 {
		allTxs = append(allTxs, block.InternalTxs...)
	}
	for _, tx := range splitTxs {
		allTxs = append(allTxs, tx)
	}
	for idx, tx := range allTxs {
		tiBuf, err := MarshalTxIndex(block.Header.Height, uint32(idx))
		if err != nil {
			return err
		}
		txHash, err := tx.TxHash()
		if err != nil {
			return err
		}
		db.Put(TxIndexKey(txHash), tiBuf)
	}

	return nil
}

// StoreSplitTxs store split txs.
func (chain *BlockChain) StoreSplitTxs(
	splitTxs map[crypto.HashType]*types.Transaction, db storage.Table,
) error {
	for hash, tx := range splitTxs {
		txHash, err := tx.TxHash()
		if err != nil {
			return err
		}
		txBin, err := tx.Marshal()
		if err != nil {
			return err
		}
		db.Put(SplitTxHashKey(&hash), txBin)
		db.Put(TxKey(txHash), txBin)
	}
	return nil
}

// DelTxIndex deletes tx index in block
// Delete split transaction copies saved earlier, both before and after split
func (chain *BlockChain) DelTxIndex(
	block *types.Block, splitTxs map[crypto.HashType]*types.Transaction, db storage.Table,
) error {

	allTxs := block.Txs
	if len(block.InternalTxs) > 0 {
		allTxs = append(allTxs, block.InternalTxs...)
	}
	for _, tx := range splitTxs {
		allTxs = append(allTxs, tx)
	}

	for _, tx := range allTxs {
		txHash, err := tx.TxHash()
		if err != nil {
			return err
		}
		db.Del(TxIndexKey(txHash))
	}

	return nil
}

// DelSplitTxs del split txs.
func (chain *BlockChain) DelSplitTxs(splitTxs map[crypto.HashType]*types.Transaction, db storage.Table) error {
	for hash, tx := range splitTxs {
		txHash, err := tx.TxHash()
		if err != nil {
			return err
		}
		db.Del(TxKey(txHash))
		db.Del(SplitTxHashKey(&hash))
	}
	return nil
}

// LocateForkPointAndFetchHeaders return block headers when get locate fork point request for sync service.
func (chain *BlockChain) LocateForkPointAndFetchHeaders(hashes []*crypto.HashType) ([]*crypto.HashType, error) {
	tailHeight := chain.tail.Header.Height
	for index := range hashes {
		block, err := LoadBlockByHash(*hashes[index], chain.db)
		if err != nil {
			continue
		}
		// Important: make sure the block is on main chain !!!
		b, _ := chain.LoadBlockByHeight(block.Header.Height)
		if !b.BlockHash().IsEqual(block.BlockHash()) {
			continue
		}

		result := []*crypto.HashType{}
		currentHeight := block.Header.Height + 1
		if tailHeight-block.Header.Height+1 < MaxBlocksPerSync {
			for currentHeight <= tailHeight {
				block, err := chain.LoadBlockByHeight(currentHeight)
				if err != nil {
					return nil, err
				}
				result = append(result, block.BlockHash())
				currentHeight++
			}
			return result, nil
		}

		var idx uint32
		for idx < MaxBlocksPerSync {
			block, err := chain.LoadBlockByHeight(currentHeight + idx)
			if err != nil {
				return nil, err
			}
			result = append(result, block.BlockHash())
			idx++
		}
		return result, nil
	}
	return nil, nil
}

// CalcRootHashForNBlocks return root hash for N blocks.
func (chain *BlockChain) CalcRootHashForNBlocks(hash crypto.HashType, num uint32) (*crypto.HashType, error) {

	block, err := LoadBlockByHash(hash, chain.db)
	if err != nil {
		return nil, err
	}
	if chain.tail.Header.Height-block.Header.Height+1 < num {
		return nil, fmt.Errorf("Invalid params num[%d] (tailHeight[%d], "+
			"currentHeight[%d])", num, chain.tail.Header.Height, block.Header.Height)
	}
	var idx uint32
	hashes := make([]*crypto.HashType, num)
	for idx < num {
		block, err := chain.LoadBlockByHeight(block.Header.Height + idx)
		if err != nil {
			return nil, err
		}
		hashes[idx] = block.BlockHash()
		idx++
	}
	merkleRoot := util.BuildMerkleRoot(hashes)
	rootHash := merkleRoot[len(merkleRoot)-1]
	return rootHash, nil
}

// FetchNBlockAfterSpecificHash get N block after specific hash.
func (chain *BlockChain) FetchNBlockAfterSpecificHash(hash crypto.HashType, num uint32) ([]*types.Block, error) {
	block, err := LoadBlockByHash(hash, chain.db)
	if err != nil {
		return nil, err
	}
	if num <= 0 || chain.tail.Header.Height-block.Header.Height+1 < num {
		return nil, fmt.Errorf("Invalid params num[%d], tail.Height[%d],"+
			" block height[%d]", num, chain.tail.Header.Height, block.Header.Height)
	}
	var idx uint32
	blocks := make([]*types.Block, num)
	for idx < num {
		block, err := chain.LoadBlockByHeight(block.Header.Height + idx)
		if err != nil {
			return nil, err
		}
		blocks[idx] = block
		idx++
	}
	return blocks, nil
}

// SplitBlockOutputs split outputs of txs in the block where applicable
// return all split transactions, i.e., transactions containing at least one output to a split address
func (chain *BlockChain) SplitBlockOutputs(block *types.Block) map[crypto.HashType]*types.Transaction {
	splitTxs := make(map[crypto.HashType]*types.Transaction, 0)

	for _, tx := range block.Txs {
		hash, _ := tx.TxHash()
		if chain.splitTxOutputs(tx) {
			splitTxs[*hash] = tx
		}
	}

	return splitTxs
}

// split outputs in the tx where applicable
// return if the transaction contains split address output
func (chain *BlockChain) splitTxOutputs(tx *types.Transaction) bool {
	isSplitTx := false
	vout := make([]*corepb.TxOut, 0)
	for _, txOut := range tx.Vout {
		txOuts := chain.splitTxOutput(txOut)
		vout = append(vout, txOuts...)
		if len(txOuts) > 1 {
			isSplitTx = true
		}
	}

	if isSplitTx {
		tx.ResetTxHash()
		tx.Vout = vout
	}

	return isSplitTx
}

// split an output to a split address into  multiple outputs to composite addresses
func (chain *BlockChain) splitTxOutput(txOut *corepb.TxOut) []*corepb.TxOut {
	// return the output itself if it cannot be split
	txOuts := []*corepb.TxOut{txOut}
	sc := script.NewScriptFromBytes(txOut.ScriptPubKey)
	if !sc.IsPayToPubKeyHash() {
		return txOuts
	}
	addr, err := sc.ExtractAddress()
	if err != nil {
		logger.Debugf("Tx output does not contain a valid address")
		return txOuts
	}
	isSplitAddr, sai, err := chain.findSplitAddr(addr)
	if !isSplitAddr {
		return txOuts
	}
	if err != nil {
		logger.Errorf("Split address %v parse error: %v", addr, err)
		return txOuts
	}

	// split it
	txOuts = make([]*corepb.TxOut, 0)
	n := len(sai.addrs)

	totalWeight := uint64(0)
	for i := 0; i < n; i++ {
		totalWeight += uint64(sai.weights[i])
	}

	totalValue := uint64(0)
	for i := 0; i < n; i++ {
		// An composite address splits value per its weight
		value := txOut.Value * uint64(sai.weights[i]) / totalWeight
		if i == n-1 {
			// Last address gets the remainder value in case value is indivisible
			value = txOut.Value - totalValue
		} else {
			totalValue += value
		}
		childTxOut := &corepb.TxOut{
			Value:        value,
			ScriptPubKey: *script.PayToPubKeyHashScript(sai.addrs[i].Hash()),
		}
		// recursively find if the child tx output is splittable
		childTxOuts := chain.splitTxOutput(childTxOut)
		txOuts = append(txOuts, childTxOuts...)
	}

	return txOuts
}

// GetTxReceipt returns a tx receipt by using given tx hash.
func (chain *BlockChain) GetTxReceipt(txHash *crypto.HashType) (*types.Receipt, error) {
	b, _, err := chain.LoadBlockInfoByTxHash(*txHash)
	if err != nil {
		logger.Warn(err)
		return nil, err
	}
	value, err := chain.db.Get(ReceiptKey(b.BlockHash()))
	if err != nil {
		return nil, err
	}
	if len(value) == 0 {
		return nil, fmt.Errorf("receipt for block %s %d not found in db", b.BlockHash(), b.Header.Height)
	}
	receipts := new(types.Receipts)
	if err := receipts.Unmarshal(value); err != nil {
		return nil, err
	}
	for _, receipt := range *receipts {
		for _, log := range receipt.Logs {
			log.BlockHash.SetBytes(b.Hash.Bytes())
		}
	}
	return receipts.GetTxReceipt(txHash), nil
}

type splitAddrInfo struct {
	addrs   []types.Address
	weights []uint32
}

// Marshall Serialize splitAddrInfo into bytes
func (s *splitAddrInfo) Marshall() ([]byte, error) {
	if len(s.addrs) != len(s.weights) {
		return nil, fmt.Errorf("invalid split addr info")
	}
	res := make([]byte, 0, len(s.addrs)*(ripemd160.Size+4))
	for i := 0; i < len(s.addrs); i++ {
		res = append(res, s.addrs[i].Hash()...)
		weightByte := make([]byte, 4)
		binary.LittleEndian.PutUint32(weightByte, s.weights[i])
		res = append(res, weightByte...)
	}
	return res, nil
}

// Unmarshall parse splitAddrInfo from bytes
func (s *splitAddrInfo) Unmarshall(data []byte) error {
	minLenght := ripemd160.Size + 4
	if len(data)%minLenght != 0 {
		return fmt.Errorf("invalid byte length")
	}
	count := len(data) / minLenght
	addrs := make([]types.Address, 0, count)
	weights := make([]uint32, 0, count)
	for i := 0; i < count; i++ {
		offset := i * minLenght
		addr, err := types.NewAddressPubKeyHash(data[offset : offset+ripemd160.Size])
		if err != nil {
			return err
		}
		weight := binary.LittleEndian.Uint32(data[offset+ripemd160.Size : offset+minLenght])
		addrs = append(addrs, addr)
		weights = append(weights, weight)
	}
	s.addrs = addrs
	s.weights = weights
	return nil
}

// findSplitAddr search the main chain to see if the address is a split address.
// If yes, return split address parameters
func (chain *BlockChain) findSplitAddr(addr types.Address) (bool, *splitAddrInfo, error) {
	if !chain.splitAddrFilter.Matches(addr.Hash()) {
		// Definitely not a split address
		return false, nil, nil
	}
	// May be a split address
	// Query db to find out
	data, err := chain.db.Get(SplitAddrKey(addr.Hash()))
	if err != nil {
		return false, nil, err
	}
	if data == nil {
		return false, nil, nil
	}
	info := new(splitAddrInfo)
	if err := info.Unmarshall(data); err != nil {
		return false, nil, err
	}
	return true, info, nil
}

// GetDataFromDB get data from db
func (chain *BlockChain) GetDataFromDB(key []byte) ([]byte, error) {
	return chain.db.Get(key)
}

// WriteSplitAddrIndex writes split addr info index
func (chain *BlockChain) WriteSplitAddrIndex(block *types.Block, db storage.Table) error {
	for _, tx := range block.Txs {
		for i, vout := range tx.Vout {
			sc := *script.NewScriptFromBytes(vout.ScriptPubKey)
			if sc.IsSplitAddrScript() {
				addrs, weights, err := sc.ParseSplitAddrScript()
				if err != nil {
					return err
				}
				sai := &splitAddrInfo{
					addrs:   addrs,
					weights: weights,
				}
				dataBytes, err := sai.Marshall()
				if err != nil {
					return err
				}
				txHash, _ := tx.TxHash()
				addr := txlogic.MakeSplitAddress(txHash, uint32(i), addrs, weights)
				k := SplitAddrKey(addr.Hash())
				db.Put(k, dataBytes)
				chain.splitAddrFilter.Add(addr.Hash())
				logger.Infof("New Split Address %x created", addr.Hash())
			}
		}
	}
	return nil
}

// DeleteSplitAddrIndex remove split address index from both db and cache
func (chain *BlockChain) DeleteSplitAddrIndex(block *types.Block, db storage.Table) error {
	for _, tx := range block.Txs {
		for i, vout := range tx.Vout {
			sc := *script.NewScriptFromBytes(vout.ScriptPubKey)
			if sc.IsSplitAddrScript() {
				addrs, weights, err := sc.ParseSplitAddrScript()
				if err != nil {
					return err
				}
				txHash, _ := tx.TxHash()
				addr := txlogic.MakeSplitAddress(txHash, uint32(i), addrs, weights)
				k := SplitAddrKey(addr.Hash())
				db.Del(k)
				logger.Debugf("Remove Split Address: %s", addr.String())
			}
		}
	}
	return nil
}

// ExtractVMTransactions extract Transaction to VMTransaction
func (chain *BlockChain) ExtractVMTransactions(
	tx *types.Transaction, ownerTxs ...*types.Transaction,
) (*types.VMTransaction, error) {
	// check
	if !txlogic.HasContractVout(tx) {
		return nil, nil
	}
	// HashWith
	txHash, _ := tx.TxHash()

	// take only one contract vout in a transaction
	for _, o := range tx.Vout {
		sc := script.NewScriptFromBytes(o.ScriptPubKey)
		if sc.IsContractPubkey() {
			p, t, e := sc.ParseContractParams()
			if e != nil {
				return nil, e
			}
			vmTx := types.NewVMTransaction(big.NewInt(int64(o.Value)),
				big.NewInt(int64(p.GasPrice)), p.GasLimit, p.Nonce, txHash, t, p.Code).
				WithFrom(p.From)
			if t == types.ContractCallType {
				vmTx.WithTo(p.To)
			}
			return vmTx, nil
		}
	}
	return nil, fmt.Errorf("no vm tx in tx: %s", txHash)
}

func calcContractAddrBalanceChanges(block *types.Block) (add, sub BalanceChangeMap, err error) {

	add = make(BalanceChangeMap)
	sub = make(BalanceChangeMap)
	for _, v := range block.Txs {
		if !txlogic.HasContractVout(v) {
			continue
		}
		for _, vout := range v.Vout {
			sc := script.NewScriptFromBytes(vout.ScriptPubKey)
			if !sc.IsContractPubkey() {
				continue
			}
			param, t, err := sc.ParseContractParams()
			if err != nil {
				logger.Error(err)
				return nil, nil, err
			}
			var addr *types.AddressHash
			if t == types.ContractCreationType {
				from, _ := types.NewAddressPubKeyHash(param.From[:])
				contractAddr, _ := types.MakeContractAddress(from, param.Nonce)
				addr = contractAddr.Hash160()
			} else {
				addr = param.To
			}
			add[*addr] += vout.Value
		}
	}

	for _, tx := range block.InternalTxs {
		if !tx.Vin[0].PrevOutPoint.IsContractType() {
			continue
		}
		inAddr := new(types.AddressHash)
		inAddr.SetBytes(tx.Vin[0].PrevOutPoint.Hash[:])
		spend := uint64(0)
		for _, out := range tx.Vout {
			spend += out.Value
			// TODO: if vout points to a contract address
		}
		sub[*inAddr] += spend
	}
	return
}

func loadSplitAddrFilter(reader storage.Reader) bloom.Filter {
	filter := bloom.NewFilter(bloom.MaxFilterSize, bloom.DefaultConflictRate)
	ctx, cancel := context.WithTimeout(context.Background(), 10*time.Second)
	defer cancel()
	for key := range reader.IterKeysWithPrefix(ctx, splitAddrBase.Bytes()) {
		splits := bytes.Split(key, []byte{'/'})
		if len(splits) != 3 {
			logger.Errorf("split addr key %v in db is incorrect", key)
			continue
		}
		addrHash, err := hex.DecodeString(string(splits[2]))
		if err != nil {
			logger.Error(err)
			continue
		}
		filter.Add(addrHash)
	}
	return filter
}

// MakeCoinbaseTx creates a coinbase give bookkeeper address and block height
func (chain *BlockChain) MakeCoinbaseTx(from types.AddressHash, amount uint64, nonce uint64, blockHeight uint32) (*types.Transaction, error) {
	abiObj, err := ReadAbi(chain.cfg.ContractABIPath)
	if err != nil {
		return nil, err
	}
	code, err := abiObj.Pack("calcBonus")
	if err != nil {
		return nil, err
	}
	coinbaseScriptSig := script.StandardCoinbaseSignatureScript(blockHeight)
	contractAddr, err := types.NewContractAddressFromHash(ContractAddr[:])
	if err != nil {
		return nil, err
	}
	logger.Errorf("contractAddr: %s", contractAddr.String())
	vout, err := txlogic.MakeContractCallVout(&from, contractAddr.Hash160(), amount, 1e9, 0, nonce, code)
	if err != nil {
		return nil, err
	}
	tx := &types.Transaction{
		Version: 1,
		Vin: []*types.TxIn{
			{
				PrevOutPoint: types.OutPoint{
					Hash:  zeroHash,
					Index: sysmath.MaxUint32,
				},
				ScriptSig: *coinbaseScriptSig,
				Sequence:  sysmath.MaxUint32,
			},
		},
		Vout: []*corepb.TxOut{vout},
	}
	return tx, nil
}<|MERGE_RESOLUTION|>--- conflicted
+++ resolved
@@ -972,13 +972,6 @@
 			return err
 		}
 		delete(chain.receiptsCache, block.Header.Height)
-<<<<<<< HEAD
-=======
-	}
-
-	if err := chain.consensus.Process(block, chain.db); err != nil {
-		return err
->>>>>>> a437dd91
 	}
 
 	// save tx index
