// Copyright (c) 2018 ContentBox Authors.
// Use of this source code is governed by a MIT-style
// license that can be found in the LICENSE file.

package chain

import (
	"context"
	"encoding/binary"
	"errors"
	"fmt"
	"math"
	"strconv"
	"sync"
	"sync/atomic"
	"time"

	"github.com/BOXFoundation/boxd/boxd/eventbus"
	"github.com/BOXFoundation/boxd/boxd/service"
	"github.com/BOXFoundation/boxd/core"
	"github.com/BOXFoundation/boxd/core/metrics"
	corepb "github.com/BOXFoundation/boxd/core/pb"
	"github.com/BOXFoundation/boxd/core/types"
	"github.com/BOXFoundation/boxd/crypto"
	"github.com/BOXFoundation/boxd/log"
	"github.com/BOXFoundation/boxd/p2p"
	"github.com/BOXFoundation/boxd/script"
	"github.com/BOXFoundation/boxd/storage"
	"github.com/BOXFoundation/boxd/storage/key"
	"github.com/BOXFoundation/boxd/util"
	"github.com/BOXFoundation/boxd/util/bloom"
	lru "github.com/hashicorp/golang-lru"
	"github.com/jbenet/goprocess"
	peer "github.com/libp2p/go-libp2p-peer"
	"golang.org/x/crypto/ripemd160"
)

// const defines constants
const (
	BlockMsgChBufferSize        = 1024
	EternalBlockMsgChBufferSize = 65536

	MaxTimeOffsetSeconds = 2 * 60 * 60
	MaxBlockSize         = 32000000
	CoinbaseLib          = 100
	maxBlockSigOpCnt     = 80000
	PeriodDuration       = 21 * 5 * 10000

	MaxBlocksPerSync = 1024

	metricsLoopInterval      = 500 * time.Millisecond
	metricsUtxosLoopInterval = 20 * time.Second
	tokenIssueFilterKey      = "token_issue"
	Threshold                = 32
)

const (
	free int32 = iota
	busy
)

var logger = log.NewLogger("chain") // logger

var _ service.ChainReader = (*BlockChain)(nil)

// BlockChain define chain struct
type BlockChain struct {
	notifiee                  p2p.Net
	newblockMsgCh             chan p2p.Message
	consensus                 types.Consensus
	db                        storage.Table
	batch                     storage.Batch
	genesis                   *types.Block
	tail                      *types.Block
	eternal                   *types.Block
	proc                      goprocess.Process
	LongestChainHeight        uint32
	blockcache                *lru.Cache
	repeatedMintCache         *lru.Cache
	heightToBlock             *lru.Cache
	splitAddrFilter           bloom.Filter
	bus                       eventbus.Bus
	chainLock                 sync.RWMutex
	hashToOrphanBlock         map[crypto.HashType]*types.Block
	orphanBlockHashToChildren map[crypto.HashType][]*types.Block
	syncManager               types.SyncManager
	filterHolder              BloomFilterHolder
	status                    int32
}

// UpdateMsg sent from blockchain to, e.g., mempool
type UpdateMsg struct {
	// block connected/disconnected from main chain
	AttachBlocks []*types.Block
	DetachBlocks []*types.Block
}

// NewBlockChain return a blockchain.
func NewBlockChain(parent goprocess.Process, notifiee p2p.Net, db storage.Storage, bus eventbus.Bus) (*BlockChain, error) {

	b := &BlockChain{
		notifiee:                  notifiee,
		newblockMsgCh:             make(chan p2p.Message, BlockMsgChBufferSize),
		proc:                      goprocess.WithParent(parent),
		hashToOrphanBlock:         make(map[crypto.HashType]*types.Block),
		orphanBlockHashToChildren: make(map[crypto.HashType][]*types.Block),
		filterHolder:              NewFilterHolder(),
		bus:                       eventbus.Default(),
		status:                    free,
	}

	var err error
	b.blockcache, _ = lru.New(512)
	b.repeatedMintCache, _ = lru.New(512)
	b.heightToBlock, _ = lru.New(512)
	b.splitAddrFilter = bloom.NewFilter(bloom.MaxFilterSize, 0.0001)

	if b.db, err = db.Table(BlockTableName); err != nil {
		return nil, err
	}

	if b.genesis, err = b.loadGenesis(); err != nil {
		logger.Error("Failed to load genesis block ", err)
		return nil, err
	}

	if b.eternal, err = b.LoadEternalBlock(); err != nil {
		logger.Error("Failed to load eternal block ", err)
		return nil, err
	}

	if b.tail, err = b.loadTailBlock(); err != nil {
		logger.Error("Failed to load tail block ", err)
		return nil, err
	}
	b.LongestChainHeight = b.tail.Height
	// logger.Info("Begin to load bloom filter...")
	// if err = b.loadFilters(); err != nil {
	// 	logger.Error("Fail to load filters", err)
	// 	return nil, err
	// }
	// logger.Info("Finish Loading bloom filter...")

	return b, nil
}

// IsBusy return if the chain is processing a block
func (chain *BlockChain) IsBusy() bool {
	v := atomic.LoadInt32(&chain.status)
	return v == busy
}

// Setup prepare blockchain.
func (chain *BlockChain) Setup(consensus types.Consensus, syncManager types.SyncManager) {
	chain.consensus = consensus
	chain.syncManager = syncManager
}

// implement interface service.Server
var _ service.Server = (*BlockChain)(nil)

// Run launch blockchain.
func (chain *BlockChain) Run() error {
	chain.subscribeMessageNotifiee()
	chain.proc.Go(chain.loop)
	return nil
}

// Consensus return chain consensus.
func (chain *BlockChain) Consensus() types.Consensus {
	return chain.consensus
}

// DB return chain db storage.
func (chain *BlockChain) DB() storage.Table {
	return chain.db
}

// Proc returns the goprocess of the BlockChain
func (chain *BlockChain) Proc() goprocess.Process {
	return chain.proc
}

// Bus returns the goprocess of the BlockChain
func (chain *BlockChain) Bus() eventbus.Bus {
	return chain.bus
}

// Stop the blockchain service
func (chain *BlockChain) Stop() {
	chain.proc.Close()
}

func (chain *BlockChain) subscribeMessageNotifiee() {
	chain.notifiee.Subscribe(p2p.NewNotifiee(p2p.NewBlockMsg, chain.newblockMsgCh))
}

func (chain *BlockChain) loop(p goprocess.Process) {
	logger.Info("Waitting for new block message...")
	chain.metricsUtxos(chain.proc)
	metricsTicker := time.NewTicker(metricsLoopInterval)
	defer metricsTicker.Stop()
	for {
		select {
		case msg := <-chain.newblockMsgCh:
			if err := chain.processBlockMsg(msg); err != nil {
				logger.Warnf("Failed to processBlockMsg. Err: %s", err.Error())
			}
		case <-metricsTicker.C:
			metrics.MetricsCachedBlockMsgGauge.Update(int64(len(chain.newblockMsgCh)))
			metrics.MetricsBlockOrphanPoolSizeGauge.Update(int64(len(chain.hashToOrphanBlock)))
			metrics.MetricsLruCacheBlockGauge.Update(int64(chain.blockcache.Len()))
			metrics.MetricsTailBlockTxsSizeGauge.Update(int64(len(chain.tail.Txs)))
		case <-p.Closing():
			logger.Info("Quit blockchain loop.")
			return
		}
	}
}

func (chain *BlockChain) metricsUtxos(parent goprocess.Process) {
	goprocess.WithParent(parent).Go(
		func(p goprocess.Process) {
			ticker := time.NewTicker(metricsUtxosLoopInterval)
			for {
				select {
				case <-ticker.C:
					ctx, cancel := context.WithTimeout(context.Background(), 3*time.Second)
					defer cancel()
					i := 0
					for range chain.db.IterKeysWithPrefix(ctx, utxoBase.Bytes()) {
						i++
					}
					metrics.MetricsUtxoSizeGauge.Update(int64(i))
				case <-p.Closing():
					logger.Info("Quit metricsUtxos loop.")
					return
				}
			}
		})
}

func (chain *BlockChain) verifyRepeatedMint(block *types.Block) bool {
	if exist, ok := chain.repeatedMintCache.Get(block.Header.TimeStamp); ok {
		if !block.BlockHash().IsEqual(exist.(*types.Block).BlockHash()) {
			return false
		}
	}
	return true
}

func (chain *BlockChain) processBlockMsg(msg p2p.Message) error {

	block := new(types.Block)
	if err := block.Unmarshal(msg.Body()); err != nil {
		return err
	}

	if err := VerifyBlockTimeOut(block); err != nil {
		return err
	}

	// process block
	if err := chain.ProcessBlock(block, core.RelayMode, true, msg.From()); err != nil && util.InArray(err, core.EvilBehavior) {
		chain.Bus().Publish(eventbus.TopicConnEvent, msg.From(), eventbus.BadBlockEvent)
		return err
	}
	chain.Bus().Publish(eventbus.TopicConnEvent, msg.From(), eventbus.NewBlockEvent)
	return nil
}

// ProcessBlock is used to handle new blocks.
func (chain *BlockChain) ProcessBlock(block *types.Block, transferMode core.TransferMode, fastConfirm bool, messageFrom peer.ID) error {
	chain.chainLock.Lock()
	defer func() {
		chain.chainLock.Unlock()
		atomic.StoreInt32(&chain.status, free)
	}()

	atomic.StoreInt32(&chain.status, busy)

	t0 := time.Now().UnixNano()
	if ok, err := chain.consensus.VerifySign(block); err != nil || !ok {
		logger.Errorf("Failed to verify block signature. Hash: %v, Height: %d, Err: %v", block.BlockHash().String(), block.Height, err)
		return core.ErrFailedToVerifyWithConsensus
	}

	blockHash := block.BlockHash()
	logger.Infof("Prepare to process block. Hash: %s, Height: %d", blockHash.String(), block.Height)

	if err := chain.consensus.VerifyCandidates(block); err != nil {
		return core.ErrFailedToVerifyWithCandidates
	}

	// The block must not already exist in the main chain or side chains.
	if exists := chain.verifyExists(*blockHash); exists {
		logger.Warnf("The block already exists. Hash: %s, Height: %d", blockHash.String(), block.Height)
		return core.ErrBlockExists
	}

	if ok := chain.verifyRepeatedMint(block); !ok {
		return core.ErrRepeatedMintAtSameTime
	}

	if err := validateBlock(block); err != nil {
		logger.Errorf("Failed to validate block. Hash: %v, Height: %d, Err: %s", block.BlockHash(), block.Height, err.Error())
		return err
	}
	prevHash := block.Header.PrevBlockHash
	if prevHashExists := chain.blockExists(prevHash); !prevHashExists {

		// Orphan block.
		logger.Infof("Adding orphan block %v with parent %v", blockHash.String(), prevHash.String())
		chain.addOrphanBlock(block, *blockHash, prevHash)
		chain.repeatedMintCache.Add(block.Header.TimeStamp, block)
		height := chain.tail.Height
		if height < block.Height && messageFrom != "" {
			if block.Height-height < Threshold {
				return chain.syncManager.ActiveLightSync(messageFrom)
			}
			// trigger sync
			chain.syncManager.StartSync()
		}
		return nil
	}

	t1 := time.Now().UnixNano()
	// All context-free checks pass, try to accept the block into the chain.
	if err := chain.tryAcceptBlock(block, transferMode); err != nil {
		logger.Errorf("Failed to accept the block into the main chain. Err: %s", err.Error())
		return err
	}

	t2 := time.Now().UnixNano()
	if err := chain.processOrphans(block); err != nil {
		logger.Errorf("Failed to processOrphans. Err: %s", err.Error())
		return err
	}

	if chain.consensus.ValidateMiner() && fastConfirm {
		go chain.consensus.BroadcastEternalMsgToMiners(block)
		go chain.consensus.TryToUpdateEternalBlock(block)
	}

	go chain.Bus().Publish(eventbus.TopicRPCSendNewBlock, block)

	logger.Warnf("Accepted New Block. Hash: %v Height: %d TxsNum: %d", blockHash.String(), block.Height, len(block.Txs))
	t3 := time.Now().UnixNano()
	if needToTracking((t1-t0)/1e6, (t2-t1)/1e6, (t3-t2)/1e6) {
		logger.Infof("Time tracking: t0` = %d t1` = %d t2` = %d", (t1-t0)/1e6, (t2-t1)/1e6, (t3-t2)/1e6)
	}

	return nil
}

func needToTracking(t ...int64) bool {
	for _, v := range t {
		if v >= 200 {
			return true
		}
	}
	return false
}

func (chain *BlockChain) verifyExists(blockHash crypto.HashType) bool {
	return chain.blockExists(blockHash) || chain.isInOrphanPool(blockHash)
}

func (chain *BlockChain) blockExists(blockHash crypto.HashType) bool {
	if chain.blockcache.Contains(blockHash) {
		return true
	}
	if block, _ := chain.LoadBlockByHash(blockHash); block != nil {
		return true
	}
	return false
}

// isInOrphanPool checks if block already exists in orphan pool
func (chain *BlockChain) isInOrphanPool(blockHash crypto.HashType) bool {
	_, exists := chain.hashToOrphanBlock[blockHash]
	return exists
}

// tryAcceptBlock validates block within the chain context and see if it can be accepted.
// Return whether it is on the main chain or not.
func (chain *BlockChain) tryAcceptBlock(block *types.Block, transferMode core.TransferMode) error {
	blockHash := block.BlockHash()
	// must not be orphan if reaching here
	parentBlock := chain.GetParentBlock(block)
	if parentBlock == nil {
		return core.ErrParentBlockNotExist
	}

	// verify miner epoch
	// if err := chain.consensus.VerifyMinerEpoch(block); err != nil {
	// 	logger.Errorf("Failed to verify miner epoch. Hash: %v, Height: %d, Err: %v", block.BlockHash().String(), block.Height, err)
	// 	return core.ErrFailedToVerifyWithConsensus
	// }

	// The height of this block must be one more than the referenced parent block.
	if block.Height != parentBlock.Height+1 {
		logger.Errorf("Block %v's height is %d, but its parent's height is %d", blockHash.String(), block.Height, parentBlock.Height)
		return core.ErrWrongBlockHeight
	}

	// chain.blockcache.Add(*blockHash, block)

	// Connect the passed block to the main or side chain.
	// There are 3 cases.
	parentHash := &block.Header.PrevBlockHash
	tailHash := chain.TailBlock().BlockHash()

	// Case 1): The new block extends the main chain.
	// We expect this to be the most common case.
	if parentHash.IsEqual(tailHash) {
		chain.broadcastOrRelayBlock(block, transferMode)
		return chain.tryConnectBlockToMainChain(block)
	}

	// Case 2): The block extends or creats a side chain, which is not longer than the main chain.
	if block.Height <= chain.LongestChainHeight {
		if block.Height > chain.eternal.Height {
			logger.Warnf("Block %v extends a side chain to height %d without causing reorg, main chain height %d",
				blockHash, block.Height, chain.LongestChainHeight)
			// we can store the side chain block, But we should not go on the chain.
			if err := chain.StoreBlock(block); err != nil {
				return err
			}
			if err := chain.processOrphans(block); err != nil {
				logger.Errorf("Failed to processOrphans. Err: %s", err.Error())
				return err
			}
			return core.ErrExpiredBlock
		}
		logger.Warnf("Block %v extends a side chain height[%d] is lower than eternal block height[%d]", blockHash, block.Height, chain.eternal.Height)
		return core.ErrExpiredBlock
	}

	// Case 3): Extended side chain is longer than the main chain and becomes the new main chain.
	logger.Infof("REORGANIZE: Block %v is causing a reorganization.", blockHash.String())

	return chain.reorganize(block, transferMode)
}

func (chain *BlockChain) broadcastOrRelayBlock(block *types.Block, transferMode core.TransferMode) {

	blockHash := block.BlockHash()
	switch transferMode {
	case core.BroadcastMode:
		logger.Debugf("Broadcast New Block. Hash: %v Height: %d", blockHash.String(), block.Height)
		go func() {
			if err := chain.notifiee.Broadcast(p2p.NewBlockMsg, block); err != nil {
				logger.Errorf("Failed to broadcast block. Hash: %s Err: %v", blockHash.String(), err)
			}
		}()
	case core.RelayMode:
		logger.Debugf("Relay New Block. Hash: %v Height: %d", blockHash.String(), block.Height)
		go func() {
			if err := chain.notifiee.Relay(p2p.NewBlockMsg, block); err != nil {
				logger.Errorf("Failed to relay block. Hash: %s Err: %v", blockHash.String(), err)
			}
		}()
	default:
	}
}

func (chain *BlockChain) addOrphanBlock(orphan *types.Block, orphanHash crypto.HashType, parentHash crypto.HashType) {
	chain.hashToOrphanBlock[orphanHash] = orphan
	// Add to parent hash map lookup index for faster dependency lookups.
	chain.orphanBlockHashToChildren[parentHash] = append(chain.orphanBlockHashToChildren[parentHash], orphan)
}

func (chain *BlockChain) processOrphans(block *types.Block) error {

	// Start with processing at least the passed block.
	acceptedBlocks := []*types.Block{block}

	// Note: use index here instead of range because acceptedBlocks can be extended inside the loop
	for i := 0; i < len(acceptedBlocks); i++ {
		acceptedBlock := acceptedBlocks[i]
		acceptedBlockHash := acceptedBlock.BlockHash()

		// Look up all orphans that are parented by the block we just accepted.
		childOrphans := chain.orphanBlockHashToChildren[*acceptedBlockHash]
		for _, orphan := range childOrphans {
			orphanHash := orphan.BlockHash()
			// Remove the orphan from the orphan pool even if it is not accepted
			// since it will not be accepted later if rejected once.
			delete(chain.hashToOrphanBlock, *orphanHash)
			// Potentially accept the block into the block chain.
			if err := chain.tryAcceptBlock(orphan, core.DefaultMode); err != nil {
				return err
			}
			// Add this block to the list of blocks to process so any orphan
			// blocks that depend on this block are handled too.
			acceptedBlocks = append(acceptedBlocks, orphan)
		}
		// Remove the acceptedBlock from the orphan children map.
		delete(chain.orphanBlockHashToChildren, *acceptedBlockHash)
	}
	return nil
}

// GetParentBlock Finds the parent of a block. Return nil if nonexistent
func (chain *BlockChain) GetParentBlock(block *types.Block) *types.Block {

	// check for genesis.
	if block.Header.PrevBlockHash.IsEqual(chain.genesis.BlockHash()) {
		return chain.genesis
	}
	if target, ok := chain.blockcache.Get(block.Header.PrevBlockHash); ok {
		return target.(*types.Block)
	}
	target, err := chain.LoadBlockByHash(block.Header.PrevBlockHash)
	if err != nil {
		return nil
	}
	return target
}

// tryConnectBlockToMainChain tries to append the passed block to the main chain.
// It enforces multiple rules such as double spends and script verification.
func (chain *BlockChain) tryConnectBlockToMainChain(block *types.Block) error {
	tt0 := time.Now().UnixNano()
	logger.Debugf("Try to connect block to main chain. Hash: %s, Height: %d", block.BlockHash().String(), block.Height)
	utxoSet := NewUtxoSet()
	if err := utxoSet.LoadBlockUtxos(block, chain.db); err != nil {
		return err
	}
	tt1 := time.Now().UnixNano()
	// Validate scripts here before utxoSet is updated; otherwise it may fail mistakenly
	if err := validateBlockScripts(utxoSet, block); err != nil {
		return err
	}
	tt2 := time.Now().UnixNano()
	transactions := block.Txs
	// Perform several checks on the inputs for each transaction.
	// Also accumulate the total fees.
	var totalFees uint64
	for _, tx := range transactions {
		txFee, err := ValidateTxInputs(utxoSet, tx, block.Height)
		if err != nil {
			return err
		}

		// Check for overflow.
		lastTotalFees := totalFees
		totalFees += txFee
		if totalFees < lastTotalFees {
			return core.ErrBadFees
		}
	}

	// Ensure coinbase does not output more than block reward.
	var totalCoinbaseOutput uint64
	for _, txOut := range transactions[0].Vout {
		totalCoinbaseOutput += txOut.Value
	}
	expectedCoinbaseOutput := CalcBlockSubsidy(block.Height) + totalFees
	if totalCoinbaseOutput > expectedCoinbaseOutput {
		logger.Errorf("coinbase transaction for block pays %v which is more than expected value of %v",
			totalCoinbaseOutput, expectedCoinbaseOutput)
		return core.ErrBadCoinbaseValue
	}
	tt3 := time.Now().UnixNano()
	if err := chain.applyBlock(block, utxoSet); err != nil {
		return err
	}
	tt4 := time.Now().UnixNano()
	if needToTracking((tt1-tt0)/1e6, (tt2-tt1)/1e6, (tt3-tt2)/1e6, (tt4-tt3)/1e6) {
		logger.Infof("tt Time tracking: tt0` = %d tt1` = %d tt2` = %d tt3` = %d", (tt1-tt0)/1e6, (tt2-tt1)/1e6, (tt3-tt2)/1e6, (tt4-tt3)/1e6)
	}

	return nil
}

func (chain *BlockChain) tryToClearCache(attachBlocks, detachBlocks []*types.Block) {
	for _, v := range detachBlocks {
		chain.blockcache.Remove(*v.BlockHash())
	}
	for _, v := range attachBlocks {
		chain.blockcache.Add(*v.BlockHash(), v)
	}

}

// findFork returns final common block between the passed block and the main chain (i.e., fork point)
// and blocks to be detached and attached
func (chain *BlockChain) findFork(block *types.Block) (*types.Block, []*types.Block, []*types.Block) {
	if block.Height <= chain.LongestChainHeight {
		logger.Panicf("Side chain (height: %d) is not longer than main chain (height: %d) during chain reorg",
			block.Height, chain.LongestChainHeight)
	}
	detachBlocks := make([]*types.Block, 0)
	attachBlocks := make([]*types.Block, 0)

	// Start both chain from same height by moving up side chain
	sideChainBlock := block
	for i := block.Height; i > chain.LongestChainHeight; i-- {
		if sideChainBlock == nil {
			logger.Panicf("Block on side chain shall not be nil before reaching main chain height during reorg")
		}
		attachBlocks = append(attachBlocks, sideChainBlock)
		sideChainBlock = chain.GetParentBlock(sideChainBlock)
	}

	// Compare two blocks at the same height till they are identical: the fork point
	mainChainBlock, found := chain.TailBlock(), false
	for mainChainBlock != nil && sideChainBlock != nil {
		if mainChainBlock.Height != sideChainBlock.Height {
			logger.Panicf("Expect to compare main chain and side chain block at same height")
		}
		mainChainHash := mainChainBlock.BlockHash()
		sideChainHash := sideChainBlock.BlockHash()
		if mainChainHash.IsEqual(sideChainHash) {
			found = true
			break
		}
		detachBlocks = append(detachBlocks, mainChainBlock)
		attachBlocks = append(attachBlocks, sideChainBlock)
		mainChainBlock, sideChainBlock = chain.GetParentBlock(mainChainBlock), chain.GetParentBlock(sideChainBlock)
	}
	if !found {
		logger.Panicf("Fork point not found, but main chain and side chain share at least one common block, i.e., genesis")
	}
	if len(attachBlocks) <= len(detachBlocks) {
		logger.Panicf("Blocks to be attached (%d) should be strictly more than ones to be detached (%d)", len(attachBlocks), len(detachBlocks))
	}
	return mainChainBlock, detachBlocks, attachBlocks
}

func (chain *BlockChain) applyBlock(block *types.Block, utxoSet *UtxoSet) error {
	ttt0 := time.Now().UnixNano()
	batch := chain.db.NewBatch()
	defer batch.Close()

	// Save a deep copy before we potentially split the block's txs' outputs and mutate it
	blockCopy := block.Copy()

	// Split tx outputs if any
	chain.splitBlockOutputs(blockCopy)
	ttt1 := time.Now().UnixNano()
	// if err := utxoSet.LoadBlockUtxos(blockCopy, chain.db); err != nil {
	// 	return err
	// }
	if err := utxoSet.ApplyBlock(blockCopy); err != nil {
		return err
	}

	if err := chain.StoreBlockInBatch(block, batch); err != nil {
		return err
	}
	ttt2 := time.Now().UnixNano()
	// if err := chain.filterHolder.AddFilter(block.Height, *block.BlockHash(), chain.DB(), batch, func() bloom.Filter {
	// 	return GetFilterForTransactionScript(blockCopy, utxoSet.utxoMap)
	// }); err != nil {
	// 	return err
	// }
	ttt3 := time.Now().UnixNano()
	// save candidate context
	if err := chain.consensus.StoreCandidateContext(block, batch); err != nil {
		return err
	}

	// save tx index
	if err := chain.WriteTxIndex(block, batch); err != nil {
		return err
	}
	ttt4 := time.Now().UnixNano()
	// store split addr index
	if err := chain.WriteSplitAddrIndex(block, batch); err != nil {
		logger.Error(err)
		return err
	}
	ttt5 := time.Now().UnixNano()
	// save utxoset to database
	if err := utxoSet.WriteUtxoSetToDB(batch); err != nil {
		return err
	}
	ttt6 := time.Now().UnixNano()
	// save current tail to database
	if err := chain.StoreTailBlock(block, batch); err != nil {
		return err
	}

	if err := batch.Write(); err != nil {
		logger.Errorf("Failed to batch write block. Hash: %s, Height: %d, Err: %s",
			block.BlockHash().String(), block.Height, err.Error())
	}
	ttt7 := time.Now().UnixNano()
	chain.tryToClearCache([]*types.Block{block}, nil)

	// notify when batch write success
	// chain.notifyUtxoChange(utxoSet)

	// notify mem_pool when chain update
	chain.notifyBlockConnectionUpdate([]*types.Block{block}, nil)

	// This block is now the end of the best chain.
	chain.ChangeNewTail(block)
	ttt8 := time.Now().UnixNano()
	if needToTracking((ttt1-ttt0)/1e6, (ttt2-ttt1)/1e6, (ttt3-ttt2)/1e6, (ttt4-ttt3)/1e6, (ttt5-ttt4)/1e6, (ttt6-ttt5)/1e6, (ttt7-ttt6)/1e6) {
		logger.Infof("ttt Time tracking: ttt0` = %d ttt1` = %d ttt2` = %d ttt3` = %d ttt4` = %d ttt5` = %d ttt6` = %d ttt7` = %d", (ttt1-ttt0)/1e6, (ttt2-ttt1)/1e6, (ttt3-ttt2)/1e6, (ttt4-ttt3)/1e6, (ttt5-ttt4)/1e6, (ttt6-ttt5)/1e6, (ttt7-ttt6)/1e6, (ttt8-ttt7)/1e6)
	}
	return nil
}

func (chain *BlockChain) notifyBlockConnectionUpdate(attachBlocks, detachBlocks []*types.Block) error {
	chain.bus.Publish(eventbus.TopicChainUpdate, &UpdateMsg{
		AttachBlocks: attachBlocks,
		DetachBlocks: detachBlocks,
	})
	return nil
}

func (chain *BlockChain) notifyUtxoChange(utxoSet *UtxoSet) {
	chain.bus.Publish(eventbus.TopicUtxoUpdate, utxoSet)
}

func (chain *BlockChain) reorganize(block *types.Block, transferMode core.TransferMode) error {
	// Find the common ancestor of the main chain and side chain
	forkpoint, detachBlocks, attachBlocks := chain.findFork(block)
	if forkpoint.Height < chain.eternal.Height {
		// delete all block from forkpoint.
		for _, attachBlock := range attachBlocks {
			delete(chain.hashToOrphanBlock, *attachBlock.BlockHash())
			delete(chain.orphanBlockHashToChildren, *attachBlock.BlockHash())
			chain.RemoveBlock(attachBlock)
		}

		logger.Warnf("No need to reorganize, because the forkpoint height[%d] is lower than the latest eternal block height[%d].", forkpoint.Height, chain.eternal.Height)
		return nil
	}

	chain.broadcastOrRelayBlock(block, transferMode)

	for _, detachBlock := range detachBlocks {
		stt0 := time.Now().UnixNano()
		if err := chain.tryDisConnectBlockFromMainChain(detachBlock); err != nil {
			return err
		}
		stt1 := time.Now().UnixNano()
		logger.Infof("Disconnet time tracking: %d", (stt1-stt0)/1e6)
	}

	for blockIdx := len(attachBlocks) - 1; blockIdx >= 0; blockIdx-- {
		stt0 := time.Now().UnixNano()
		attachBlock := attachBlocks[blockIdx]
		if err := chain.tryConnectBlockToMainChain(attachBlock); err != nil {
			return err
		}
		stt1 := time.Now().UnixNano()
		logger.Infof("Connet time tracking: %d", (stt1-stt0)/1e6)
	}

	metrics.MetricsBlockRevertMeter.Mark(1)
	return nil
}

func (chain *BlockChain) tryDisConnectBlockFromMainChain(block *types.Block) error {
	dtt0 := time.Now().UnixNano()
	logger.Debugf("Try to disconnect block from main chain. Hash: %s Height: %d", block.BlockHash().String(), block.Height)
	batch := chain.db.NewBatch()
	defer batch.Close()

	// Save a deep copy before we potentially split the block's txs' outputs and mutate it
	blockCopy := block.Copy()

	// Split tx outputs if any
	chain.splitBlockOutputs(blockCopy)
	dtt1 := time.Now().UnixNano()
	utxoSet := NewUtxoSet()
	if err := utxoSet.LoadBlockAllUtxos(blockCopy, chain.db); err != nil {
		return err
	}
	if err := utxoSet.RevertBlock(blockCopy, chain); err != nil {
		return err
	}
	dtt2 := time.Now().UnixNano()
	// batch.Del(BlockKey(block.BlockHash()))
	batch.Del(BlockHashKey(block.Height))

	// chain.filterHolder.ResetFilters(block.Height)
	dtt3 := time.Now().UnixNano()
	// save tx index
	if err := chain.DelTxIndex(block, batch); err != nil {
		return err
	}

	if err := chain.DeleteSplitAddrIndex(block, batch); err != nil {
		return err
	}
	dtt4 := time.Now().UnixNano()
	if err := utxoSet.WriteUtxoSetToDB(batch); err != nil {
		return err
	}
	dtt5 := time.Now().UnixNano()
	// save current tail to database
	// if err := chain.StoreTailBlock(block, batch); err != nil {
	// 	return err
	// }

	if err := batch.Write(); err != nil {
		logger.Errorf("Failed to batch write block. Hash: %s, Height: %d, Err: %s",
			block.BlockHash().String(), block.Height, err.Error())
	}
	dtt6 := time.Now().UnixNano()
	chain.tryToClearCache(nil, []*types.Block{block})

	// notify when batch write success
	// chain.notifyUtxoChange(utxoSet)

	// notify mem_pool when chain update
	chain.notifyBlockConnectionUpdate(nil, []*types.Block{block})
	dtt7 := time.Now().UnixNano()
	// This block is now the end of the best chain.
	// chain.ChangeNewTail(block)
	if needToTracking((dtt1-dtt0)/1e6, (dtt2-dtt1)/1e6, (dtt3-dtt2)/1e6, (dtt4-dtt3)/1e6, (dtt5-dtt4)/1e6, (dtt6-dtt5)/1e6, (dtt7-dtt6)/1e6) {
		logger.Infof("dtt Time tracking: dtt0` = %d dtt1` = %d dtt2` = %d dtt3` = %d dtt4` = %d dtt5` = %d dtt6` = %d", (dtt1-dtt0)/1e6, (dtt2-dtt1)/1e6, (dtt3-dtt2)/1e6, (dtt4-dtt3)/1e6, (dtt5-dtt4)/1e6, (dtt6-dtt5)/1e6, (dtt7-dtt6)/1e6)
	}
	return nil
}

// StoreTailBlock store tail block to db.
func (chain *BlockChain) StoreTailBlock(block *types.Block, batch storage.Batch) error {
	data, err := block.Marshal()
	if err != nil {
		return err
	}
	batch.Put(TailKey, data)
	return nil
}

// TailBlock return chain tail block.
func (chain *BlockChain) TailBlock() *types.Block {
	return chain.tail
}

// Genesis return chain tail block.
func (chain *BlockChain) Genesis() *types.Block {
	return chain.genesis
}

// SetEternal set block eternal status.
func (chain *BlockChain) SetEternal(block *types.Block) error {
	eternal := chain.eternal
	if eternal.Height < block.Height {
		if err := chain.StoreEternalBlock(block); err != nil {
			return err
		}
		chain.eternal = block
		return nil
	}
	return core.ErrFailedToSetEternal
}

// StoreEternalBlock store eternal block to db.
func (chain *BlockChain) StoreEternalBlock(block *types.Block) error {
	eternal, err := block.Marshal()
	if err != nil {
		return err
	}
	return chain.db.Put(EternalKey, eternal)
}

// EternalBlock return chain eternal block.
func (chain *BlockChain) EternalBlock() *types.Block {
	return chain.eternal
}

// ListAllUtxos list all the available utxos for testing purpose
func (chain *BlockChain) ListAllUtxos() (map[types.OutPoint]*types.UtxoWrap, error) {
	result := make(map[types.OutPoint]*types.UtxoWrap)
	keyBytes := chain.db.KeysWithPrefix(utxoBase.Bytes())
	for _, k := range keyBytes {
		key := key.NewKeyFromBytes(k)
		if len(key.List()) != 3 {
			return nil, fmt.Errorf("invalid utxo key")
		}
		serialized, err := chain.db.Get(k)
		if err != nil || serialized == nil {
			return nil, err
		}
		wrap := new(types.UtxoWrap)
		if err := wrap.Unmarshal(serialized); err != nil {
			return nil, err
		}
		hash := &crypto.HashType{}
		if err := hash.SetString(key.List()[1]); err != nil {
			return nil, err
		}
		index, err := strconv.ParseUint(key.List()[2], 16, 32)
		if err != nil {
			return nil, fmt.Errorf("invalid utxo key")
		}
		result[types.OutPoint{
			Hash:  *hash,
			Index: uint32(index),
		}] = wrap
	}
	return result, nil
}

// // LoadUtxoByAddress list all the available utxos owned by an address, including token utxos
// func (chain *BlockChain) LoadUtxoByAddress(addr types.Address) (map[types.OutPoint]*types.UtxoWrap, error) {
// 	payToPubKeyHashScript := *script.PayToPubKeyHashScript(addr.Hash())
// 	blockHashes := chain.filterHolder.ListMatchedBlockHashes(payToPubKeyHashScript)
// 	utxos := make(map[types.OutPoint]*types.UtxoWrap)
// 	utxoSet := NewUtxoSet()
// 	for _, hash := range blockHashes {
// 		block, err := chain.LoadBlockByHash(hash)
// 		if block != nil {
// 			// Split tx outputs if any
// 			chain.splitBlockOutputs(block)

// 			if err = utxoSet.ApplyBlockWithScriptFilter(block, payToPubKeyHashScript); err != nil {
// 				return nil, err
// 			}
// 		}

// 	}
// 	for key, value := range utxoSet.utxoMap {
// 		if util.IsPrefixed(value.Output.ScriptPubKey, payToPubKeyHashScript) && !value.IsSpent {
// 			utxos[key] = value
// 		}
// 	}
// 	return utxos, nil
// }

// LoadSpentUtxos loads UtxoWrap info of input outpoints
func (chain *BlockChain) LoadSpentUtxos(outpoints []types.OutPoint) (map[types.OutPoint]*types.UtxoWrap, error) {
	var relatedTxHashes = make(map[crypto.HashType]bool)
	for _, op := range outpoints {
		relatedTxHashes[op.Hash] = true
	}
	var relatedTxs = make(map[crypto.HashType]*types.Transaction)
	for h := range relatedTxHashes {
		tx, err := chain.LoadTxByHash(h)
		if err != nil {
			return nil, err
		}
		relatedTxs[h] = tx
	}

	utxos := make(map[types.OutPoint]*types.UtxoWrap)
	for _, op := range outpoints {
		tx, ok := relatedTxs[op.Hash]
		if !ok || tx == nil || len(tx.Vout) <= int(op.Index) {
			return nil, fmt.Errorf("fail to find transaction: %v", op.Hash)
		}
		txOut := tx.Vout[op.Index]
		utxos[op] = &types.UtxoWrap{
			Output:      txOut,
			BlockHeight: 0, // Warning: BlockHeight unfilled
			IsCoinBase:  IsCoinBase(tx),
			IsSpent:     true,
			IsModified:  false,
		}
	}

	return utxos, nil
}

// GetBlockHeight returns current height of main chain
func (chain *BlockChain) GetBlockHeight() uint32 {
	return chain.LongestChainHeight
}

// GetBlockHash finds the block in target height of main chain and returns it's hash
func (chain *BlockChain) GetBlockHash(blockHeight uint32) (*crypto.HashType, error) {
	block, err := chain.LoadBlockByHeight(blockHeight)
	if err != nil {
		return nil, err
	}
	return block.BlockHash(), nil
}

// ChangeNewTail change chain tail block.
func (chain *BlockChain) ChangeNewTail(tail *types.Block) {

	if err := chain.consensus.UpdateCandidateContext(tail); err != nil {
		panic("Failed to update candidate context")
	}
	chain.repeatedMintCache.Add(tail.Header.TimeStamp, tail)
	// chain.heightToBlock.Add(tail.Height, tail)
	chain.LongestChainHeight = tail.Height
	chain.tail = tail
	logger.Infof("Change New Tail. Hash: %s Height: %d txsNum: %d", tail.BlockHash().String(), tail.Height, len(tail.Txs))

	metrics.MetricsBlockHeightGauge.Update(int64(tail.Height))
	metrics.MetricsBlockTailHashGauge.Update(int64(util.HashBytes(tail.BlockHash().GetBytes())))
}

func (chain *BlockChain) loadGenesis() (*types.Block, error) {

	if ok, _ := chain.db.Has(GenesisKey); ok {
		genesisBin, err := chain.db.Get(GenesisKey)
		if err != nil {
			return nil, err
		}
		genesis := new(types.Block)
		if err := genesis.Unmarshal(genesisBin); err != nil {
			return nil, err
		}

		return genesis, nil
	}

	genesis := GenesisBlock
	genesisTxs, err := TokenPreAllocation()
	if err != nil {
		return nil, err
	}
	genesis.Txs = genesisTxs
	genesis.Header.TxsRoot = *CalcTxsHash(genesisTxs)

	genesisBin, err := genesis.Marshal()
	if err != nil {
		return nil, err
	}
	batch := chain.db.NewBatch()
	utxoSet := NewUtxoSet()
	for _, v := range genesis.Txs {
		for idx := range v.Vout {
			utxoSet.AddUtxo(v, uint32(idx), genesis.Height)
		}
	}
	utxoSet.WriteUtxoSetToDB(batch)
	if err := chain.WriteTxIndex(&genesis, batch); err != nil {
		return nil, err
	}
	batch.Put(BlockKey(genesis.BlockHash()), genesisBin)
	if err := batch.Write(); err != nil {
		return nil, err
	}
	return &genesis, nil

}

// LoadEternalBlock returns the current highest eternal block
func (chain *BlockChain) LoadEternalBlock() (*types.Block, error) {
	if chain.eternal != nil {
		return chain.eternal, nil
	}
	if ok, _ := chain.db.Has(EternalKey); ok {
		eternalBin, err := chain.db.Get(EternalKey)
		if err != nil {
			return nil, err
		}

		eternal := new(types.Block)
		if err := eternal.Unmarshal(eternalBin); err != nil {
			return nil, err
		}

		return eternal, nil
	}
	return chain.genesis, nil
}

// loadTailBlock load tail block
func (chain *BlockChain) loadTailBlock() (*types.Block, error) {
	if chain.tail != nil {
		return chain.tail, nil
	}
	if ok, _ := chain.db.Has(TailKey); ok {
		tailBin, err := chain.db.Get(TailKey)
		if err != nil {
			return nil, err
		}

		tailBlock := new(types.Block)
		if err := tailBlock.Unmarshal(tailBin); err != nil {
			return nil, err
		}

		return tailBlock, nil
	}

	return chain.genesis, nil
}

// IsCoinBase checks if an transaction is coinbase transaction
func (chain *BlockChain) IsCoinBase(tx *types.Transaction) bool {
	return IsCoinBase(tx)
}

// LoadBlockByHash load block by hash from db.
func (chain *BlockChain) LoadBlockByHash(hash crypto.HashType) (*types.Block, error) {

	blockBin, err := chain.db.Get(BlockKey(&hash))
	if err != nil {
		return nil, err
	}
	if blockBin == nil {
		return nil, core.ErrBlockIsNil
	}
	block := new(types.Block)
	if err := block.Unmarshal(blockBin); err != nil {
		return nil, err
	}

	return block, nil
}

// LoadBlockByHeight load block by height from db.
func (chain *BlockChain) LoadBlockByHeight(height uint32) (*types.Block, error) {
	if height == 0 {
		return chain.genesis, nil
	}
	// if block, ok := chain.heightToBlock.Get(height); ok {
	// 	return block.(*types.Block), nil
	// }

	bytes, err := chain.db.Get(BlockHashKey(height))
	if err != nil {
		return nil, err
	}
	if bytes == nil {
		return nil, core.ErrBlockIsNil
	}
	hash := new(crypto.HashType)
	copy(hash[:], bytes)
	block, err := chain.LoadBlockByHash(*hash)
	if err != nil {
		return nil, err
	}

	return block, nil
}

func (chain *BlockChain) loadAllBlockHeightHash() (map[uint32]*crypto.HashType, error) {
	keys := chain.db.KeysWithPrefix(FilterKeyPrefix())
	res := make(map[uint32]*crypto.HashType)
	for _, k := range keys {
		height, bytes := FilterHeightHashFromKey(k)
		if height == math.MaxUint32 {
			continue
		}
		hash := &crypto.HashType{}
		if err := hash.SetString(bytes); err == nil {
			res[height] = hash
		} else {
			logger.Warnf("HashType parse fail. Err: %v", err)
		}
	}
	return res, nil
}

// StoreBlockInBatch store block to db in batch mod.
func (chain *BlockChain) StoreBlockInBatch(block *types.Block, batch storage.Batch) error {

	hash := block.BlockHash()
	batch.Put(BlockHashKey(block.Height), hash[:])

	data, err := block.Marshal()
	if err != nil {
		return err
	}
	batch.Put(BlockKey(hash), data)
	return nil
}

// StoreBlock store block to db.
func (chain *BlockChain) StoreBlock(block *types.Block) error {

	hash := block.BlockHash()
	data, err := block.Marshal()
	if err != nil {
		return err
	}
	chain.db.Put(BlockKey(hash), data)
	return nil
}

// RemoveBlock store block to db.
func (chain *BlockChain) RemoveBlock(block *types.Block) {

	hash := block.BlockHash()
	if ok, _ := chain.db.Has(BlockKey(hash)); ok {
		chain.db.Del(BlockKey(hash))
	}
}

// LoadTxByHash load transaction with hash.
func (chain *BlockChain) LoadTxByHash(hash crypto.HashType) (*types.Transaction, error) {
	txIndex, err := chain.db.Get(TxIndexKey(&hash))
	if err != nil {
		return nil, err
	}
	height, idx, err := UnmarshalTxIndex(txIndex)
	if err != nil {
		return nil, err
	}

	block, err := chain.LoadBlockByHeight(height)
	if err != nil {
		return nil, err
	}

	tx := block.Txs[idx]
	target, err := tx.TxHash()
	if err != nil {
		return nil, err
	}
	if *target == hash {
		return tx, nil
	}
	logger.Errorf("Error reading tx hash, expect: %s got: %s", hash.String(), target.String())
	return nil, errors.New("Failed to load tx with hash")
}

// LoadBlockInfoByTxHash returns block and txIndex of transaction with the input param hash
func (chain *BlockChain) LoadBlockInfoByTxHash(hash crypto.HashType) (*types.Block, uint32, error) {
	txIndex, err := chain.db.Get(TxIndexKey(&hash))
	if err != nil {
		return nil, 0, err
	}
	height, idx, err := UnmarshalTxIndex(txIndex)
	if err != nil {
		return nil, 0, err
	}
	block, err := chain.LoadBlockByHeight(height)
	if err != nil {
		return nil, 0, err
	}

	tx := block.Txs[idx]
	target, err := tx.TxHash()
	if err != nil {
		return nil, 0, err
	}
	if *target == hash {
		return block, idx, nil
	}
	logger.Errorf("Error reading tx hash, expect: %s got: %s", hash.String(), target.String())
	return nil, 0, errors.New("failed to load tx with hash")
}

// WriteTxIndex builds tx index in block
func (chain *BlockChain) WriteTxIndex(block *types.Block, batch storage.Batch) error {

	for idx, tx := range block.Txs {
		tiBuf, err := MarshalTxIndex(block.Height, uint32(idx))
		if err != nil {
			return err
		}
		txHash, err := tx.TxHash()
		if err != nil {
			return err
		}
		batch.Put(TxIndexKey(txHash), tiBuf)
	}
	return nil
}

// DelTxIndex deletes tx index in block
func (chain *BlockChain) DelTxIndex(block *types.Block, batch storage.Batch) error {

	for _, tx := range block.Txs {
		txHash, err := tx.TxHash()
		if err != nil {
			return err
		}
		batch.Del(TxIndexKey(txHash))
	}

	return nil
}

// LocateForkPointAndFetchHeaders return block headers when get locate fork point request for sync service.
func (chain *BlockChain) LocateForkPointAndFetchHeaders(hashes []*crypto.HashType) ([]*crypto.HashType, error) {
	tailHeight := chain.tail.Height
	for index := range hashes {
		block, err := chain.LoadBlockByHash(*hashes[index])
		if err != nil {
			continue
		}
		// Important: make sure the block is on main chain !!!
		b, _ := chain.LoadBlockByHeight(block.Height)
		if !b.BlockHash().IsEqual(block.BlockHash()) {
			continue
		}

		result := []*crypto.HashType{}
		currentHeight := block.Height + 1
		if tailHeight-block.Height+1 < MaxBlocksPerSync {
			for currentHeight <= tailHeight {
				block, err := chain.LoadBlockByHeight(currentHeight)
				if err != nil {
					return nil, err
				}
				result = append(result, block.BlockHash())
				currentHeight++
			}
			return result, nil
		}

		var idx uint32
		for idx < MaxBlocksPerSync {
			block, err := chain.LoadBlockByHeight(currentHeight + idx)
			if err != nil {
				return nil, err
			}
			result = append(result, block.BlockHash())
			idx++
		}
		return result, nil
	}
	return nil, nil
}

// CalcRootHashForNBlocks return root hash for N blocks.
func (chain *BlockChain) CalcRootHashForNBlocks(hash crypto.HashType, num uint32) (*crypto.HashType, error) {

	block, err := chain.LoadBlockByHash(hash)
	if err != nil {
		return nil, err
	}
	if chain.tail.Height-block.Height+1 < num {
		return nil, fmt.Errorf("Invalid params num[%d] (tailHeight[%d], "+
			"currentHeight[%d])", num, chain.tail.Height, block.Height)
	}
	var idx uint32
	hashes := make([]*crypto.HashType, num)
	for idx < num {
		block, err := chain.LoadBlockByHeight(block.Height + idx)
		if err != nil {
			return nil, err
		}
		hashes[idx] = block.BlockHash()
		idx++
	}
	merkleRoot := util.BuildMerkleRoot(hashes)
	rootHash := merkleRoot[len(merkleRoot)-1]
	return rootHash, nil
}

// FetchNBlockAfterSpecificHash get N block after specific hash.
func (chain *BlockChain) FetchNBlockAfterSpecificHash(hash crypto.HashType, num uint32) ([]*types.Block, error) {
	block, err := chain.LoadBlockByHash(hash)
	if err != nil {
		return nil, err
	}
	if num <= 0 || chain.tail.Height-block.Height+1 < num {
		return nil, fmt.Errorf("Invalid params num[%d], tail.Height[%d],"+
			" block height[%d]", num, chain.tail.Height, block.Height)
	}
	var idx uint32
	blocks := make([]*types.Block, num)
	for idx < num {
		block, err := chain.LoadBlockByHeight(block.Height + idx)
		if err != nil {
			return nil, err
		}
		blocks[idx] = block
		idx++
	}
	return blocks, nil
}

// GetFilterForTransactionScript returns the bloom filter for all the script address
// of the transactions in the block, it will use the pre-calculated filter if there
// is any
func GetFilterForTransactionScript(block *types.Block, utxoUsed map[types.OutPoint]*types.UtxoWrap) bloom.Filter {
	var vin, vout [][]byte
	for _, tx := range block.Txs {
		for _, out := range tx.Vout {
			vout = append(vout, out.ScriptPubKey)
		}
	}
	for _, utxo := range utxoUsed {
		if utxo != nil && utxo.Output != nil {
			// TODO: add script index for previous output
			vin = append(vin, utxo.Output.ScriptPubKey)
		}
	}
	filter := bloom.NewFilter(uint32(len(vin)+len(vout)+1), 0.0001)
	for _, scriptBytes := range vin {
		filter.Add(scriptBytes)
	}
	for _, tx := range block.Txs {
		for idx, out := range tx.Vout {
			indexedBytes := out.ScriptPubKey
			sc := script.NewScriptFromBytes(out.ScriptPubKey)
			scType := sc.CheckTokenBehavior()
			switch scType {
			case script.TokenIssue, script.TokenTransfer:
				// token output: only store the p2pkh prefix part so we can retrieve it later
				indexedBytes = *sc.P2PKHScriptPrefix()
			case script.SplitAddr:
				// split address output: only store up to the hashed address part so we can retrieve it later
				indexedBytes = *sc.GetSplitAddrScriptPrefix()
			}
			filter.Add(indexedBytes)
			hash, _ := tx.TxHash()
			if scType == script.TokenIssue {
				filter.Add([]byte(tokenIssueFilterKey))
				tokenID := &script.TokenID{
					OutPoint: types.OutPoint{
						Hash:  *hash,
						Index: uint32(idx),
					},
				}
				filter.Add([]byte(tokenID.String()))
			} else if scType == script.TokenTransfer {
				param, _ := sc.GetTransferParams()
				filter.Add([]byte(param.TokenID.String()))
			}
		}
	}
	logger.Debugf("Create Block filter with %d inputs and %d outputs", len(vin), len(vout))
	return filter
}

func (chain *BlockChain) loadFilters() error {
	start := time.Now()
	var i uint32 = 1
	var utxoSet *UtxoSet
	batch := chain.db.NewBatch()
	defer batch.Close()
	heightHashMapping, err := chain.loadAllBlockHeightHash()
	if err != nil {
		heightHashMapping = make(map[uint32]*crypto.HashType)
	}
	for ; i <= chain.LongestChainHeight; i++ {
		hash, ok := heightHashMapping[uint32(i)]
		if !ok {
			hash, err = chain.GetBlockHash(uint32(i))
			if err != nil {
				logger.Errorf("Failed to get block info. i: %d tail_height: %d Err: %v", i, chain.LongestChainHeight, err)
				return err
			}
		}
		if err := chain.filterHolder.AddFilter(i, *hash, chain.DB(), batch, func() bloom.Filter {
			block, err := chain.LoadBlockByHash(*hash)
			if err != nil {
				logger.Error("Error try to load block at height", i, err)
				return nil
			}
			utxoSet = NewUtxoSet()
			if err = utxoSet.LoadBlockUtxos(block, chain.db); err != nil {
				logger.Error("Error Loading block utxo", err)
				return nil
			}
			return GetFilterForTransactionScript(block, utxoSet.utxoMap)
		}); err != nil {
			logger.Error("Failed to addFilter", err)
			return err
		}
	}
	utxoSet = nil
	logger.Debugf("bloom filter start cost: %v block count: %v", time.Since(start), chain.LongestChainHeight)
	return batch.Write()
}

// GetTransactionsByAddr search the main chain about transaction relate to give address
func (chain *BlockChain) GetTransactionsByAddr(addr types.Address) ([]*types.Transaction, error) {
	// payToPubKeyHashScript := *script.PayToPubKeyHashScript(addr.Hash())
	// hashes := chain.filterHolder.ListMatchedBlockHashes(payToPubKeyHashScript)
	// utxoSet := NewUtxoSet()
	var txs []*types.Transaction
	// for _, hash := range hashes {
	// 	block, err := chain.LoadBlockByHash(hash)
	// 	if err != nil {
	// 		return nil, err
	// 	}
	// 	for _, tx := range block.Txs {
	// 		isRelated := false
	// 		for index, vout := range tx.Vout {
	// 			if bytes.Equal(vout.ScriptPubKey, payToPubKeyHashScript) {
	// 				utxoSet.AddUtxo(tx, uint32(index), block.Height)
	// 				isRelated = true
	// 			}
	// 		}
	// 		for _, vin := range tx.Vin {
	// 			if utxoSet.FindUtxo(vin.PrevOutPoint) != nil {
	// 				delete(utxoSet.utxoMap, vin.PrevOutPoint)
	// 				isRelated = true
	// 			}
	// 		}
	// 		if isRelated {
	// 			txs = append(txs, tx)
	// 		}
	// 	}
	// }
	// utxoSet = nil
	return txs, nil
}

// ListTokenIssueTransactions returns transactions which contains token issue info
// TODO: issue token change to separate storage
func (chain *BlockChain) ListTokenIssueTransactions() ([]*types.Transaction, []*types.BlockHeader, error) {
<<<<<<< HEAD
	// hashes := chain.filterHolder.ListMatchedBlockHashes([]byte(tokenIssueFilterKey))
	// logger.Infof("%v blocks related to token issue", len(hashes))
=======
	hashes := chain.filterHolder.ListMatchedBlockHashes([]byte(tokenIssueFilterKey))
	logger.Debugf("%v blocks related to token issue", len(hashes))
>>>>>>> ca544e1f
	var txs []*types.Transaction
	var blockHeaders []*types.BlockHeader
	// for _, hash := range hashes {
	// 	block, err := chain.LoadBlockByHash(hash)
	// 	if err != nil {
	// 		return nil, nil, err
	// 	}
	// 	for _, tx := range block.Txs {
	// 		for _, vout := range tx.Vout {
	// 			sc := *script.NewScriptFromBytes(vout.ScriptPubKey)
	// 			if sc.IsTokenIssue() {
	// 				txs = append(txs, tx)
	// 				blockHeaders = append(blockHeaders, block.Header)
	// 			}
	// 		}
	// 	}
	// }
	return txs, blockHeaders, nil
}

// GetTokenTransactions returns transactions history of a tokenID
func (chain *BlockChain) GetTokenTransactions(tokenID *script.TokenID) ([]*types.Transaction, error) {
<<<<<<< HEAD
	// hashes := chain.filterHolder.ListMatchedBlockHashes([]byte(tokenID.String()))
	// logger.Infof("%v blocks related to token %v", len(hashes), tokenID)
=======
	hashes := chain.filterHolder.ListMatchedBlockHashes([]byte(tokenID.String()))
	logger.Debugf("%v blocks related to token %v", len(hashes), tokenID)
>>>>>>> ca544e1f
	var txs []*types.Transaction
	// for _, hash := range hashes {
	// 	block, err := chain.LoadBlockByHash(hash)
	// 	if err != nil {
	// 		return nil, err
	// 	}
	// 	for _, tx := range block.Txs {
	// 		hash, _ := tx.TxHash()
	// 		for idx, vout := range tx.Vout {
	// 			sc := *script.NewScriptFromBytes(vout.ScriptPubKey)
	// 			if sc.IsTokenIssue() && hash.IsEqual(&tokenID.Hash) && uint32(idx) == tokenID.Index {
	// 				txs = append(txs, tx)
	// 				break
	// 			}
	// 			if sc.IsTokenTransfer() {
	// 				params, _ := sc.GetTransferParams()
	// 				if params.Hash.IsEqual(&tokenID.Hash) && params.Index == tokenID.Index {
	// 					txs = append(txs, tx)
	// 					break
	// 				}
	// 			}
	// 		}
	// 	}
	// }
	return txs, nil
}

// split outputs of txs in the block where applicable
func (chain *BlockChain) splitBlockOutputs(block *types.Block) {
	for _, tx := range block.Txs {
		chain.splitTxOutputs(tx)
	}
}

// split outputs in the tx where applicable
func (chain *BlockChain) splitTxOutputs(tx *types.Transaction) {
	vout := make([]*corepb.TxOut, 0)
	for _, txOut := range tx.Vout {
		txOuts := chain.splitTxOutput(txOut)
		vout = append(vout, txOuts...)
	}
	tx.Vout = vout
}

// split an output to a split address into  multiple outputs to composite addresses
func (chain *BlockChain) splitTxOutput(txOut *corepb.TxOut) []*corepb.TxOut {
	// return the output itself if it cannot be split
	txOuts := []*corepb.TxOut{txOut}
	sc := script.NewScriptFromBytes(txOut.ScriptPubKey)
	if !sc.IsPayToPubKeyHash() {
		return txOuts
	}
	addr, err := sc.ExtractAddress()
	if err != nil {
		logger.Debugf("Tx output does not contain a valid address")
		return txOuts
	}
	isSplitAddr, sai, err := chain.findSplitAddr(addr)
	if !isSplitAddr {
		return txOuts
	}
	if err != nil {
		logger.Errorf("Split address %v parse error: %v", addr, err)
		return txOuts
	}

	// split it
	txOuts = make([]*corepb.TxOut, 0)
	n := len(sai.addrs)

	totalWeight := uint64(0)
	for i := 0; i < n; i++ {
		totalWeight += sai.weights[i]
	}

	totalValue := uint64(0)
	for i := 0; i < n; i++ {
		// An composite address splits value per its weight
		value := txOut.Value * sai.weights[i] / totalWeight
		if i == n-1 {
			// Last address gets the remainder value in case value is indivisible
			value = txOut.Value - totalValue
		} else {
			totalValue += value
		}
		childTxOut := &corepb.TxOut{
			Value:        value,
			ScriptPubKey: *script.PayToPubKeyHashScript(sai.addrs[i].Hash()),
		}
		// recursively find if the child tx output is splittable
		childTxOuts := chain.splitTxOutput(childTxOut)
		txOuts = append(txOuts, childTxOuts...)
	}

	return txOuts
}

type splitAddrInfo struct {
	addrs   []types.Address
	weights []uint64
}

// Marshall Serialize splitAddrInfo into bytes
func (s *splitAddrInfo) Marshall() ([]byte, error) {
	if len(s.addrs) != len(s.weights) {
		return nil, fmt.Errorf("invalid split addr info")
	}
	res := make([]byte, 0, len(s.addrs)*(ripemd160.Size+8))
	for i := 0; i < len(s.addrs); i++ {
		res = append(res, s.addrs[i].Hash()...)
		weightByte := make([]byte, 8)
		binary.BigEndian.PutUint64(weightByte, s.weights[i])
		res = append(res, weightByte...)
	}
	return res, nil
}

// Unmarshall parse splitAddrInfo from bytes
func (s *splitAddrInfo) Unmarshall(data []byte) error {
	minLenght := ripemd160.Size + 8
	if len(data)%minLenght != 0 {
		return fmt.Errorf("invalid byte length")
	}
	count := len(data) / minLenght
	addrs := make([]types.Address, 0, count)
	weights := make([]uint64, 0, count)
	for i := 0; i < count; i++ {
		offset := i * minLenght
		addr, err := types.NewAddressPubKeyHash(data[offset : offset+ripemd160.Size])
		if err != nil {
			return err
		}
		weight := binary.BigEndian.Uint64(data[offset+ripemd160.Size : offset+minLenght])
		addrs = append(addrs, addr)
		weights = append(weights, weight)
	}
	s.addrs = addrs
	s.weights = weights
	return nil
}

// findSplitAddr search the main chain to see if the address is a split address.
// If yes, return split address parameters
func (chain *BlockChain) findSplitAddr(addr types.Address) (bool, *splitAddrInfo, error) {
	if !chain.splitAddrFilter.Matches(addr.Hash()) {
		// Definitely not a split address
		return false, nil, nil
	}
	// May be a split address
	// Query db to find out
	data, err := chain.db.Get(SplitAddrKey(addr.Hash()))
	if err != nil {
		return false, nil, err
	}
	if data == nil {
		return false, nil, nil
	}
	info := new(splitAddrInfo)
	if err := info.Unmarshall(data); err != nil {
		return false, nil, err
	}
	return true, info, nil
}

// WriteSplitAddrIndex writes split addr info index
func (chain *BlockChain) WriteSplitAddrIndex(block *types.Block, batch storage.Batch) error {
	for _, tx := range block.Txs {
		for _, vout := range tx.Vout {
			sc := *script.NewScriptFromBytes(vout.ScriptPubKey)
			if sc.IsSplitAddrScript() {
				addr, err := sc.ExtractAddress()
				if err != nil {
					return err
				}
				addrs, weights, err := sc.ParseSplitAddrScript()
				if err != nil {
					return err
				}
				sai := &splitAddrInfo{
					addrs:   addrs,
					weights: weights,
				}
				dataBytes, err := sai.Marshall()
				if err != nil {
					return err
				}
				k := SplitAddrKey(addr.Hash())
				batch.Put(k, dataBytes)
				chain.splitAddrFilter.Add(addr.Hash())
				logger.Debugf("New Split Address created")
			}
		}
	}
	return nil
}

// DeleteSplitAddrIndex remove split address index from both db and cache
func (chain *BlockChain) DeleteSplitAddrIndex(block *types.Block, batch storage.Batch) error {
	for _, tx := range block.Txs {
		for _, vout := range tx.Vout {
			sc := *script.NewScriptFromBytes(vout.ScriptPubKey)
			if sc.IsSplitAddrScript() {
				addr, err := sc.ExtractAddress()
				if err != nil {
					return err
				}
				k := SplitAddrKey(addr.Hash())
				batch.Del(k)
				logger.Debugf("Remove Split Address: %s", addr.String())
			}
		}
	}
	return nil
}<|MERGE_RESOLUTION|>--- conflicted
+++ resolved
@@ -1492,13 +1492,8 @@
 // ListTokenIssueTransactions returns transactions which contains token issue info
 // TODO: issue token change to separate storage
 func (chain *BlockChain) ListTokenIssueTransactions() ([]*types.Transaction, []*types.BlockHeader, error) {
-<<<<<<< HEAD
 	// hashes := chain.filterHolder.ListMatchedBlockHashes([]byte(tokenIssueFilterKey))
-	// logger.Infof("%v blocks related to token issue", len(hashes))
-=======
-	hashes := chain.filterHolder.ListMatchedBlockHashes([]byte(tokenIssueFilterKey))
-	logger.Debugf("%v blocks related to token issue", len(hashes))
->>>>>>> ca544e1f
+	// logger.Debugf("%v blocks related to token issue", len(hashes))
 	var txs []*types.Transaction
 	var blockHeaders []*types.BlockHeader
 	// for _, hash := range hashes {
@@ -1521,13 +1516,8 @@
 
 // GetTokenTransactions returns transactions history of a tokenID
 func (chain *BlockChain) GetTokenTransactions(tokenID *script.TokenID) ([]*types.Transaction, error) {
-<<<<<<< HEAD
 	// hashes := chain.filterHolder.ListMatchedBlockHashes([]byte(tokenID.String()))
-	// logger.Infof("%v blocks related to token %v", len(hashes), tokenID)
-=======
-	hashes := chain.filterHolder.ListMatchedBlockHashes([]byte(tokenID.String()))
-	logger.Debugf("%v blocks related to token %v", len(hashes), tokenID)
->>>>>>> ca544e1f
+	// logger.Debugf("%v blocks related to token %v", len(hashes), tokenID)
 	var txs []*types.Transaction
 	// for _, hash := range hashes {
 	// 	block, err := chain.LoadBlockByHash(hash)
