// Copyright (c) 2018 ContentBox Authors.
// Use of this source code is governed by a MIT-style
// license that can be found in the LICENSE file.

package chain

import (
	"bytes"
	"context"
	"encoding/binary"
	"encoding/hex"
	"encoding/json"
	"errors"
	"fmt"
	"io/ioutil"
	sysmath "math"
	"math/big"
	"runtime"
	"runtime/debug"
	"strings"
	"sync"
	"sync/atomic"
	"time"

	"github.com/BOXFoundation/boxd/boxd/eventbus"
	"github.com/BOXFoundation/boxd/boxd/service"
	"github.com/BOXFoundation/boxd/core"
	"github.com/BOXFoundation/boxd/core/metrics"
	corepb "github.com/BOXFoundation/boxd/core/pb"
	"github.com/BOXFoundation/boxd/core/txlogic"
	"github.com/BOXFoundation/boxd/core/types"
	state "github.com/BOXFoundation/boxd/core/worldstate"
	"github.com/BOXFoundation/boxd/crypto"
	"github.com/BOXFoundation/boxd/log"
	"github.com/BOXFoundation/boxd/p2p"
	"github.com/BOXFoundation/boxd/script"
	"github.com/BOXFoundation/boxd/storage"
	"github.com/BOXFoundation/boxd/util"
	"github.com/BOXFoundation/boxd/util/bloom"
	"github.com/BOXFoundation/boxd/vm"
	"github.com/BOXFoundation/boxd/vm/common/hexutil"
	"github.com/BOXFoundation/boxd/vm/common/math"
	lru "github.com/hashicorp/golang-lru"
	"github.com/jbenet/goprocess"
	peer "github.com/libp2p/go-libp2p-peer"
	"golang.org/x/crypto/ripemd160"
)

// const defines constants
const (
	BlockMsgChBufferSize        = 1024
	EternalBlockMsgChBufferSize = 65536

	MaxTimeOffsetSeconds = 2 * 60 * 60
	MaxBlockSize         = 32000000
	CoinbaseLib          = 100
	maxBlockSigOpCnt     = 80000
	PeriodDuration       = 21 * 5 * 10000

	MaxBlocksPerSync = 1024

	metricsLoopInterval = 500 * time.Millisecond
	tokenIssueFilterKey = "token_issue"
	Threshold           = 32
)

const (
	free int32 = iota
	busy
)

var logger = log.NewLogger("chain") // logger

var _ service.ChainReader = (*BlockChain)(nil)

// Config defines the configurations of chain
type Config struct {
	ContractBinPath string `mapstructure:"contract_bin_path"`
	ContractABIPath string `mapstructure:"contract_abi_path"`
}

// BlockChain define chain struct
type BlockChain struct {
	cfg           *Config
	notifiee      p2p.Net
	newblockMsgCh chan p2p.Message
	consensus     Consensus
	db            storage.Table
	genesis       *types.Block
	tail          *types.Block
	eternal       *types.Block
	tailState     *state.StateDB
	// some txs may be parents of other txs in the block
	proc                      goprocess.Process
	LongestChainHeight        uint32
	blockcache                *lru.Cache
	repeatedMintCache         *lru.Cache
	heightToBlock             *lru.Cache
	splitAddrFilter           bloom.Filter
	bus                       eventbus.Bus
	chainLock                 sync.RWMutex
	hashToOrphanBlock         map[crypto.HashType]*types.Block
	orphanBlockHashToChildren map[crypto.HashType][]*types.Block
	syncManager               SyncManager
	status                    int32
	stateProcessor            *StateProcessor
	vmConfig                  vm.Config
	utxoSetCache              map[uint32]*UtxoSet
	receiptsCache             map[uint32]types.Receipts
}

// UpdateMsg sent from blockchain to, e.g., mempool
type UpdateMsg struct {
	// block connected/disconnected from main chain
	AttachBlocks []*types.Block
	DetachBlocks []*types.Block
}

// NewBlockChain return a blockchain.
func NewBlockChain(parent goprocess.Process, notifiee p2p.Net, db storage.Storage, bus eventbus.Bus, cfg *Config) (*BlockChain, error) {

	b := &BlockChain{
		cfg:                       cfg,
		notifiee:                  notifiee,
		newblockMsgCh:             make(chan p2p.Message, BlockMsgChBufferSize),
		proc:                      goprocess.WithParent(parent),
		hashToOrphanBlock:         make(map[crypto.HashType]*types.Block),
		orphanBlockHashToChildren: make(map[crypto.HashType][]*types.Block),
		utxoSetCache:              make(map[uint32]*UtxoSet),
		receiptsCache:             make(map[uint32]types.Receipts),
		bus:                       eventbus.Default(),
		status:                    free,
	}

	var err error
	b.blockcache, _ = lru.New(512)
	b.repeatedMintCache, _ = lru.New(512)
	b.heightToBlock, _ = lru.New(512)

	stateProcessor := NewStateProcessor(b)
	b.stateProcessor = stateProcessor

	if b.db, err = db.Table(BlockTableName); err != nil {
		return nil, err
	}

	if b.genesis, err = b.loadGenesis(); err != nil {
		logger.Error("Failed to load genesis block ", err)
		return nil, err
	}
	logger.Infof("load genesis block: %s", b.genesis.BlockHash())

	if b.eternal, err = b.LoadEternalBlock(); err != nil {
		logger.Error("Failed to load eternal block ", err)
		return nil, err
	}
	logger.Infof("load eternal block: %s, height: %d", b.eternal.BlockHash(),
		b.eternal.Header.Height)

	if b.tail, err = b.loadTailBlock(); err != nil {
		logger.Error("Failed to load tail block ", err)
		return nil, err
	}
	logger.Infof("load tail block: %s, height: %d", b.tail.BlockHash(),
		b.tail.Header.Height)

	if err := b.SetTailState(&b.tail.Header.RootHash, &b.tail.Header.UtxoRoot); err != nil {
		logger.Error("Failed to load tail state ", err)
		return nil, err
	}
	logger.Infof("load tail state with root: %s utxo root: %s",
		b.tail.Header.RootHash, b.tail.Header.UtxoRoot)

	b.LongestChainHeight = b.tail.Header.Height
	b.splitAddrFilter = loadSplitAddrFilter(b.db)
	logger.Infof("load split address bloom filter finished")

	return b, nil
}

// IsBusy return if the chain is processing a block
func (chain *BlockChain) IsBusy() bool {
	v := atomic.LoadInt32(&chain.status)
	return v == busy
}

// Setup prepare blockchain.
func (chain *BlockChain) Setup(consensus Consensus, syncManager SyncManager) {
	chain.consensus = consensus
	chain.syncManager = syncManager
}

// implement interface service.Server
var _ service.Server = (*BlockChain)(nil)

// Run launch blockchain.
func (chain *BlockChain) Run() error {
	chain.subscribeMessageNotifiee()
	chain.proc.Go(chain.loop)
	return nil
}

// Consensus returns chain consensus.
func (chain *BlockChain) Consensus() Consensus {
	return chain.consensus
}

// DB returns chain db storage.
func (chain *BlockChain) DB() storage.Table {
	return chain.db
}

// Cfg returns chain config.
func (chain *BlockChain) Cfg() *Config {
	return chain.cfg
}

// StateProcessor returns chain stateProcessor.
func (chain *BlockChain) StateProcessor() *StateProcessor {
	return chain.stateProcessor
}

// UtxoSetCache returns chain utxoSet cache.
func (chain *BlockChain) UtxoSetCache() map[uint32]*UtxoSet {
	return chain.utxoSetCache
}

// ReceiptsCache returns chain receipts cache.
func (chain *BlockChain) ReceiptsCache() map[uint32]types.Receipts {
	return chain.receiptsCache
}

// Proc returns the goprocess of the BlockChain
func (chain *BlockChain) Proc() goprocess.Process {
	return chain.proc
}

// Bus returns the goprocess of the BlockChain
func (chain *BlockChain) Bus() eventbus.Bus {
	return chain.bus
}

// Stop the blockchain service
func (chain *BlockChain) Stop() {
	chain.proc.Close()
}

func (chain *BlockChain) subscribeMessageNotifiee() {
	chain.notifiee.Subscribe(p2p.NewNotifiee(p2p.NewBlockMsg, chain.newblockMsgCh))
}

func (chain *BlockChain) loop(p goprocess.Process) {
	logger.Info("Waitting for new block message...")
	chain.metricsUtxos(chain.proc)
	metricsTicker := time.NewTicker(metricsLoopInterval)
	defer metricsTicker.Stop()
	for {
		select {
		case msg := <-chain.newblockMsgCh:
			if err := chain.processBlockMsg(msg); err != nil {
				logger.Warnf("Failed to processBlockMsg. Err: %s", err.Error())
			}
		case <-metricsTicker.C:
			metrics.MetricsCachedBlockMsgGauge.Update(int64(len(chain.newblockMsgCh)))
			metrics.MetricsBlockOrphanPoolSizeGauge.Update(int64(len(chain.hashToOrphanBlock)))
			metrics.MetricsLruCacheBlockGauge.Update(int64(chain.blockcache.Len()))
			metrics.MetricsTailBlockTxsSizeGauge.Update(int64(len(chain.tail.Txs)))
		case <-p.Closing():
			logger.Info("Quit blockchain loop.")
			return
		}
	}
}

func (chain *BlockChain) metricsUtxos(parent goprocess.Process) {
	goprocess.WithParent(parent).Go(
		func(p goprocess.Process) {
			ticker := time.NewTicker(20 * time.Second)
			gcTicker := time.NewTicker(time.Hour)
			missRateTicker := time.NewTicker(10 * time.Minute)

			memstats := &runtime.MemStats{}
			for {
				select {
				case <-ticker.C:
					runtime.ReadMemStats(memstats)
					metrics.MetricsMemAllocGauge.Update(int64(memstats.Alloc))
					metrics.MetricsMemTotalAllocGauge.Update(int64(memstats.TotalAlloc))
					metrics.MetricsMemSysGauge.Update(int64(memstats.Sys))
					metrics.MetricsMemLookupsGauge.Update(int64(memstats.Lookups))
					metrics.MetricsMemMallocsGauge.Update(int64(memstats.Mallocs))
					metrics.MetricsMemFreesGauge.Update(int64(memstats.Frees))
					metrics.MetricsMemHeapAllocGauge.Update(int64(memstats.HeapAlloc))
					metrics.MetricsMemHeapSysGauge.Update(int64(memstats.HeapSys))
					metrics.MetricsMemHeapIdleGauge.Update(int64(memstats.HeapIdle))
					metrics.MetricsMemHeapInuseGauge.Update(int64(memstats.HeapInuse))
					metrics.MetricsMemHeapReleasedGauge.Update(int64(memstats.HeapReleased))
					metrics.MetricsMemHeapObjectsGauge.Update(int64(memstats.HeapObjects))
					metrics.MetricsMemStackInuseGauge.Update(int64(memstats.StackInuse))
					metrics.MetricsMemStackSysGauge.Update(int64(memstats.StackSys))
					metrics.MetricsMemMSpanInuseGauge.Update(int64(memstats.MSpanInuse))
					metrics.MetricsMemMSpanSysGauge.Update(int64(memstats.MSpanSys))
					metrics.MetricsMemMCacheInuseGauge.Update(int64(memstats.MCacheInuse))
					metrics.MetricsMemMCacheSysGauge.Update(int64(memstats.MCacheInuse))
					metrics.MetricsMemBuckHashSysGauge.Update(int64(memstats.BuckHashSys))
					metrics.MetricsMemGCSysGauge.Update(int64(memstats.GCSys))
					metrics.MetricsMemOtherSysGauge.Update(int64(memstats.OtherSys))
					metrics.MetricsMemNextGCGauge.Update(int64(memstats.NextGC))
					metrics.MetricsMemNumForcedGCGauge.Update(int64(memstats.NumForcedGC))

					ctx, cancel := context.WithTimeout(context.Background(), 18*time.Second)
					defer cancel()
					i := 0
					for range chain.db.IterKeysWithPrefix(ctx, utxoBase.Bytes()) {
						i++
					}
					metrics.MetricsUtxoSizeGauge.Update(int64(i))
				case <-missRateTicker.C:
					// total, miss := chain.calMissRate()
					// if total != 0 {
					// 	metrics.MetricsBlockMissRateGauge.Update(int64(miss * 1000000 / total))
					// }
				case <-gcTicker.C:
					logger.Infof("FreeOSMemory invoked.")
					debug.FreeOSMemory()
				case <-p.Closing():
					logger.Info("Quit metricsUtxos loop.")
					return
				}
			}
		})
}

func (chain *BlockChain) calMissRate() (total uint32, miss uint32) {
	logger.Debugf("calMissRate invoked")

	var ts int64
	var height uint32

	val, err := chain.db.Get(MissrateKey)
	if err == nil {
		h, m, t, err := UnmarshalMissData(val)
		if err == nil {
			height, miss, ts = h, m, t
		} else {
			logger.Errorf("UnmarshalMissData Err: %v.", err)
		}
	}

	tail := chain.tail
	if tail == nil {
		return 0, miss
	}

	minersCh := make(chan []string)
	chain.bus.Send(eventbus.TopicMiners, minersCh)
	miners := <-minersCh

	if ts == 0 {
		block, err := chain.LoadBlockByHeight(1)
		if err != nil {
			return 0, miss
		}
		ts = block.Header.TimeStamp
		total = uint32(tail.Header.TimeStamp - ts)
	}

	errCh := make(chan error)
	var curTs int64
	var block *types.Block
	for tstmp := ts; tstmp < tail.Header.TimeStamp; tstmp++ {
		chain.bus.Send(eventbus.TopicCheckMiner, tstmp, errCh)
		err = <-errCh

		if err != nil {
			continue
		}
		curTs = 0
		for ; ; height++ {
			block, err = chain.LoadBlockByHeight(height)
			if err != nil || block == nil {
				break
			}
			if block.Header.TimeStamp >= tstmp {
				curTs = block.Header.TimeStamp
				height = block.Header.Height + 1
				break
			}
		}
		if curTs > tstmp {
			miss++
		}
	}

	if val, err := MarshalMissData(tail.Header.Height, miss, tail.Header.TimeStamp); err == nil {
		chain.db.Put(MissrateKey, val)
	}
	return tail.Header.Height / uint32(len(miners)), miss
}

func (chain *BlockChain) verifyRepeatedMint(block *types.Block) bool {
	if exist, ok := chain.repeatedMintCache.Get(block.Header.TimeStamp); ok {
		if block.Header.BookKeeper != (exist.(*types.Block)).Header.BookKeeper {
			return false
		}
	}
	return true
}

func (chain *BlockChain) processBlockMsg(msg p2p.Message) error {

	block := new(types.Block)
	if err := block.Unmarshal(msg.Body()); err != nil {
		return err
	}

	if err := VerifyBlockTimeOut(block); err != nil {
		return err
	}

	if msg.From() == "" {
		return core.ErrInvalidMessageSender
	}

	// process block
	if err := chain.ProcessBlock(block, core.RelayMode, msg.From()); err != nil && util.InArray(err, core.EvilBehavior) {
		chain.Bus().Publish(eventbus.TopicConnEvent, msg.From(), eventbus.BadBlockEvent)
		return err
	}
	chain.Bus().Publish(eventbus.TopicConnEvent, msg.From(), eventbus.NewBlockEvent)
	return nil
}

// ProcessBlock is used to handle new blocks.
func (chain *BlockChain) ProcessBlock(block *types.Block, transferMode core.TransferMode, messageFrom peer.ID) error {
	chain.chainLock.Lock()
	defer func() {
		chain.chainLock.Unlock()
		atomic.StoreInt32(&chain.status, free)
	}()

	atomic.StoreInt32(&chain.status, busy)

	t0 := time.Now().UnixNano()
	blockHash := block.BlockHash()
	logger.Infof("Prepare to process block. Hash: %s, Height: %d from %s",
		blockHash.String(), block.Header.Height, messageFrom.Pretty())

	// The block must not already exist in the main chain or side chains.
	if exists := chain.verifyExists(*blockHash); exists {
		logger.Warnf("The block already exists. Hash: %s, Height: %d", blockHash.String(), block.Header.Height)
		return core.ErrBlockExists
	}

	if ok := chain.verifyRepeatedMint(block); !ok {
		return core.ErrRepeatedMintAtSameTime
	}

	if messageFrom != "" { // local block does not require validation
		if err := chain.consensus.Verify(block); err != nil {
			logger.Errorf("Failed to verify block. Hash: %s, Height: %d, Err: %s",
				block.BlockHash(), block.Header.Height, err)
			return err
		}
	}

	if err := validateBlock(block); err != nil {
		logger.Errorf("Failed to validate block. Hash: %s, Height: %d, Err: %s",
			block.BlockHash(), block.Header.Height, err)
		return err
	}
	prevHash := block.Header.PrevBlockHash
	if prevHashExists := chain.blockExists(prevHash); !prevHashExists && !chain.isInOrphanPool(*blockHash) {

		// Orphan block.
		logger.Infof("Adding orphan block %s %d with parent %s", blockHash,
			block.Header.Height, prevHash)
		chain.addOrphanBlock(block, *blockHash, prevHash)
		chain.repeatedMintCache.Add(block.Header.TimeStamp, block)
		height := chain.tail.Header.Height
		if height < block.Header.Height && messageFrom != core.SyncFlag {
			if block.Header.Height-height < Threshold {
				return chain.syncManager.ActiveLightSync(messageFrom)
			}
			// trigger sync
			chain.syncManager.StartSync()
		}
		return nil
	}

	t1 := time.Now().UnixNano()
	// All context-free checks pass, try to accept the block into the chain.
	if err := chain.tryAcceptBlock(block, messageFrom); err != nil {
		logger.Warnf("Failed to accept the block into the main chain. Err: %s", err)
		return err
	}

	t2 := time.Now().UnixNano()
	if err := chain.processOrphans(block, messageFrom); err != nil {
		logger.Errorf("Failed to processOrphans. Err: %s", err.Error())
		return err
	}

	chain.BroadcastOrRelayBlock(block, transferMode)
	go chain.Bus().Publish(eventbus.TopicRPCSendNewBlock, block)

	logger.Debugf("Accepted New Block. Hash: %v Height: %d TxsNum: %d", blockHash.String(), block.Header.Height, len(block.Txs))
	t3 := time.Now().UnixNano()
	if needToTracking((t1-t0)/1e6, (t2-t1)/1e6, (t3-t2)/1e6) {
		logger.Infof("Time tracking: t0` = %d t1` = %d t2` = %d", (t1-t0)/1e6, (t2-t1)/1e6, (t3-t2)/1e6)
	}

	return nil
}

func needToTracking(t ...int64) bool {
	for _, v := range t {
		if v >= 200 {
			return true
		}
	}
	return false
}

func (chain *BlockChain) verifyExists(blockHash crypto.HashType) bool {
	return chain.blockExists(blockHash)
}

func (chain *BlockChain) blockExists(blockHash crypto.HashType) bool {
	if chain.blockcache.Contains(blockHash) {
		return true
	}
	if block, _ := LoadBlockByHash(blockHash, chain.db); block != nil {
		return true
	}
	return false
}

// isInOrphanPool checks if block already exists in orphan pool
func (chain *BlockChain) isInOrphanPool(blockHash crypto.HashType) bool {
	_, exists := chain.hashToOrphanBlock[blockHash]
	return exists
}

// tryAcceptBlock validates block within the chain context and see if it can be accepted.
// Return whether it is on the main chain or not.
func (chain *BlockChain) tryAcceptBlock(block *types.Block, messageFrom peer.ID) error {
	blockHash := block.BlockHash()
	// must not be orphan if reaching here
	parentBlock := chain.GetParentBlock(block)
	if parentBlock == nil {
		return core.ErrParentBlockNotExist
	}

	// The height of this block must be one more than the referenced parent block.
	if block.Header.Height != parentBlock.Header.Height+1 {
		logger.Errorf("Block %v's height is %d, but its parent's height is %d", blockHash.String(), block.Header.Height, parentBlock.Header.Height)
		return core.ErrWrongBlockHeight
	}

	// chain.blockcache.Add(*blockHash, block)

	// Connect the passed block to the main or side chain.
	// There are 3 cases.
	parentHash := &block.Header.PrevBlockHash
	tailHash := chain.TailBlock().BlockHash()

	// Case 1): The new block extends the main chain.
	// We expect this to be the most common case.
	if parentHash.IsEqual(tailHash) {
		return chain.tryConnectBlockToMainChain(block, messageFrom)
	}

	// Case 2): The block extends or creats a side chain, which is not longer than the main chain.
	if block.Header.Height <= chain.LongestChainHeight {
		if block.Header.Height > chain.eternal.Header.Height {
			logger.Warnf("Block %v extends a side chain to height %d without causing reorg, "+
				"main chain height %d", blockHash, block.Header.Height, chain.LongestChainHeight)
			// we can store the side chain block, But we should not go on the chain.
			if err := chain.StoreBlock(block); err != nil {
				return err
			}
			if err := chain.processOrphans(block, messageFrom); err != nil {
				logger.Errorf("Failed to processOrphans. Err: %s", err.Error())
				return err
			}
			return core.ErrBlockInSideChain
		}
		logger.Warnf("Block %v extends a side chain height[%d] is lower than eternal block height[%d]", blockHash, block.Header.Height, chain.eternal.Header.Height)
		return core.ErrExpiredBlock
	}

	// Case 3): Extended side chain is longer than the main chain and becomes the new main chain.
	logger.Warnf("REORGANIZE: Block %s %d is causing a reorganization.", blockHash, block.Header.Height)

	return chain.reorganize(block, messageFrom)
}

// BroadcastOrRelayBlock broadcast or relay block to other peers.
func (chain *BlockChain) BroadcastOrRelayBlock(block *types.Block, transferMode core.TransferMode) {

	blockHash := block.BlockHash()
	switch transferMode {
	case core.BroadcastMode:
		logger.Debugf("Broadcast New Block. Hash: %v Height: %d", blockHash.String(), block.Header.Height)
		go func() {
			if err := chain.notifiee.Broadcast(p2p.NewBlockMsg, block); err != nil {
				logger.Errorf("Failed to broadcast block. Hash: %s Err: %v", blockHash.String(), err)
			}
		}()
	case core.RelayMode:
		logger.Debugf("Relay New Block. Hash: %v Height: %d", blockHash.String(), block.Header.Height)
		go func() {
			if err := chain.notifiee.Relay(p2p.NewBlockMsg, block); err != nil {
				logger.Errorf("Failed to relay block. Hash: %s Err: %v", blockHash.String(), err)
			}
		}()
	default:
	}
}

func (chain *BlockChain) addOrphanBlock(orphan *types.Block, orphanHash crypto.HashType, parentHash crypto.HashType) {
	chain.hashToOrphanBlock[orphanHash] = orphan
	// Add to parent hash map lookup index for faster dependency lookups.
	chain.orphanBlockHashToChildren[parentHash] = append(chain.orphanBlockHashToChildren[parentHash], orphan)
}

func (chain *BlockChain) processOrphans(block *types.Block, messageFrom peer.ID) error {

	// Start with processing at least the passed block.
	acceptedBlocks := []*types.Block{block}

	// Note: use index here instead of range because acceptedBlocks can be extended inside the loop
	for i := 0; i < len(acceptedBlocks); i++ {
		acceptedBlock := acceptedBlocks[i]
		acceptedBlockHash := acceptedBlock.BlockHash()

		// Look up all orphans that are parented by the block we just accepted.
		childOrphans := chain.orphanBlockHashToChildren[*acceptedBlockHash]
		for _, orphan := range childOrphans {
			orphanHash := orphan.BlockHash()
			// Remove the orphan from the orphan pool even if it is not accepted
			// since it will not be accepted later if rejected once.
			delete(chain.hashToOrphanBlock, *orphanHash)
			// Potentially accept the block into the block chain.
			if err := chain.tryAcceptBlock(orphan, messageFrom); err != nil {
				logger.Warnf("process orphan %s %d error %s", orphan.BlockHash(), orphan.Header.Height, err)
				return err
			}
			// Add this block to the list of blocks to process so any orphan
			// blocks that depend on this block are handled too.
			acceptedBlocks = append(acceptedBlocks, orphan)
		}
		// Remove the acceptedBlock from the orphan children map.
		delete(chain.orphanBlockHashToChildren, *acceptedBlockHash)
	}
	return nil
}

// GetParentBlock Finds the parent of a block. Return nil if nonexistent
func (chain *BlockChain) GetParentBlock(block *types.Block) *types.Block {

	// check for genesis.
	if block.Header.PrevBlockHash.IsEqual(chain.genesis.BlockHash()) {
		return chain.genesis
	}
	if target, ok := chain.blockcache.Get(block.Header.PrevBlockHash); ok {
		return target.(*types.Block)
	}
	target, err := LoadBlockByHash(block.Header.PrevBlockHash, chain.db)
	if err != nil {
		return nil
	}
	return target
}

// tryConnectBlockToMainChain tries to append the passed block to the main chain.
// It enforces multiple rules such as double spends and script verification.
func (chain *BlockChain) tryConnectBlockToMainChain(block *types.Block, messageFrom peer.ID) error {

	logger.Infof("Try to connect block to main chain. Hash: %s, Height: %d",
		block.BlockHash(), block.Header.Height)

	var utxoSet *UtxoSet
	if messageFrom == "" { // locally generated block
		us, ok := chain.utxoSetCache[block.Header.Height]
		if !ok {
			return errors.New("utxoSet does not exist in cache")
		}
		delete(chain.utxoSetCache, block.Header.Height)
		utxoSet = us
	} else {
		utxoSet = NewUtxoSet()
		if err := utxoSet.LoadBlockUtxos(block, true, chain.db); err != nil {
			return err
		}
		// Validate scripts here before utxoSet is updated; otherwise it may fail mistakenly
		if err := validateBlockScripts(utxoSet, block); err != nil {
			return err
		}
	}

	transactions := block.Txs
	// Perform several checks on the inputs for each transaction.
	// Also accumulate the total fees.
	var totalFees uint64
	for _, tx := range transactions {
		txFee, err := ValidateTxInputs(utxoSet, tx, block.Header.Height)
		if err != nil {
			return err
		}
		// Check for overflow.
		lastTotalFees := totalFees
		totalFees += txFee
		if totalFees < lastTotalFees {
			return core.ErrBadFees
		}
		// Check contract tx from and fee
		txOut := txlogic.GetContractVout(tx)
		if txOut == nil {
			continue
		}
		// skip coinbase tx
		if IsCoinBase(tx) {
			continue
		}
		// smart contract tx.
		sc := script.NewScriptFromBytes(txOut.ScriptPubKey)
		param, _, err := sc.ParseContractParams()
		if err != nil {
			return err
		}
		if txFee != param.GasLimit*param.GasPrice {
			return core.ErrInvalidFee
		}
		if addr, err := FetchOutPointOwner(&tx.Vin[0].PrevOutPoint, utxoSet); err != nil ||
			*addr.Hash160() != *param.From {
			return fmt.Errorf("contract tx from address mismatched")
		}
	}

	return chain.executeBlock(block, utxoSet, totalFees, messageFrom)
}

func (chain *BlockChain) tryToClearCache(attachBlocks, detachBlocks []*types.Block) {
	for _, v := range detachBlocks {
		chain.blockcache.Remove(*v.BlockHash())
	}
	for _, v := range attachBlocks {
		chain.blockcache.Add(*v.BlockHash(), v)
	}

}

// findFork returns final common block between the passed block and the main chain (i.e., fork point)
// and blocks to be detached and attached
func (chain *BlockChain) findFork(block *types.Block) (*types.Block, []*types.Block, []*types.Block) {
	if block.Header.Height <= chain.LongestChainHeight {
		logger.Panicf("Side chain (height: %d) is not longer than main chain (height: %d) during chain reorg",
			block.Header.Height, chain.LongestChainHeight)
	}
	detachBlocks := make([]*types.Block, 0)
	attachBlocks := make([]*types.Block, 0)

	// Start both chain from same height by moving up side chain
	sideChainBlock := block
	for i := block.Header.Height; i > chain.LongestChainHeight; i-- {
		if sideChainBlock == nil {
			logger.Panicf("Block on side chain shall not be nil before reaching main chain height during reorg")
		}
		attachBlocks = append(attachBlocks, sideChainBlock)
		sideChainBlock = chain.GetParentBlock(sideChainBlock)
	}

	// Compare two blocks at the same height till they are identical: the fork point
	mainChainBlock, found := chain.TailBlock(), false
	for mainChainBlock != nil && sideChainBlock != nil {
		if mainChainBlock.Header.Height != sideChainBlock.Header.Height {
			logger.Panicf("Expect to compare main chain and side chain block at same height")
		}
		mainChainHash := mainChainBlock.BlockHash()
		sideChainHash := sideChainBlock.BlockHash()
		if mainChainHash.IsEqual(sideChainHash) {
			found = true
			break
		}
		detachBlocks = append(detachBlocks, mainChainBlock)
		attachBlocks = append(attachBlocks, sideChainBlock)
		mainChainBlock, sideChainBlock = chain.GetParentBlock(mainChainBlock), chain.GetParentBlock(sideChainBlock)
	}
	if !found {
		logger.Panicf("Fork point not found, but main chain and side chain share at least one common block, i.e., genesis")
	}
	if len(attachBlocks) <= len(detachBlocks) {
		logger.Panicf("Blocks to be attached (%d) should be strictly more than ones to be detached (%d)", len(attachBlocks), len(detachBlocks))
	}
	return mainChainBlock, detachBlocks, attachBlocks
}

// UpdateNormalTxBalanceState updates the balance state of normal tx
func (chain *BlockChain) UpdateNormalTxBalanceState(block *types.Block, utxoset *UtxoSet, stateDB *state.StateDB) {
	// update EOA accounts' balance state
	bAdd, bSub := utxoset.calcNormalTxBalanceChanges(block)
	for a, v := range bAdd {
		logger.Warnf("DEBUG: update normal balance add %x %d", a[:], v)
		stateDB.AddBalance(a, new(big.Int).SetUint64(v))
		logger.Errorf("DEBUG: addr %x balance %d", a[:], stateDB.GetBalance(a).Uint64())
	}
	for a, v := range bSub {
		logger.Warnf("DEBUG: update normal balance sub %x %d", a[:], v)
		stateDB.SubBalance(a, new(big.Int).SetUint64(v))
		logger.Errorf("DEBUG: addr %x balance %d", a[:], stateDB.GetBalance(a).Uint64())
	}
}

// UpdateContractUtxoState updates contract utxo in statedb
func (chain *BlockChain) UpdateContractUtxoState(statedb *state.StateDB, utxoSet *UtxoSet) error {
	for _, o := range utxoSet.contractUtxos {
		// address
		contractAddr := new(types.AddressHash)
		contractAddr.SetBytes(o.Hash[:])
		// serialize utxo wrap
		u := utxoSet.utxoMap[*o]
		utxoBytes, err := SerializeUtxoWrap(u)
		if err != nil {
			return err
		}
		// update statedb utxo trie
		logger.Debugf("update utxo in statedb, account: %s, utxo: %+v", contractAddr, u)
		if err := statedb.UpdateUtxo(*contractAddr, utxoBytes); err != nil {
			logger.Error(err)
			return err
		}
	}
	return nil
}

func (chain *BlockChain) executeBlock(block *types.Block, utxoSet *UtxoSet, totalTxsFee uint64, messageFrom peer.ID) error {

	blockCopy := block.Copy()
	// Split tx outputs if any
	splitTxs := chain.SplitBlockOutputs(blockCopy)

	// execute contract tx and update statedb for blocks from remote peers
	if messageFrom != "" {
		parent := chain.GetParentBlock(block)
		stateDB, err := state.New(&parent.Header.RootHash, &parent.Header.UtxoRoot, chain.db)
		if err != nil {
			logger.Error(err)
			return err
		}
		stateDB.AddBalance(block.Header.BookKeeper, new(big.Int).SetUint64(block.Txs[0].Vout[0].Value))
		logger.Infof("new statedb with root: %s utxo root: %s block %s:%d",
			parent.Header.RootHash, parent.Header.UtxoRoot, block.BlockHash(), block.Header.Height)

		// Save a deep copy before we potentially split the block's txs' outputs and mutate it
		if err := utxoSet.ApplyBlock(blockCopy); err != nil {
			return err
		}

		receipts, gasUsed, gasRemainingFee, utxoTxs, err := chain.stateProcessor.Process(
			block, stateDB, utxoSet)
		if err != nil {
			logger.Error(err)
			return err
		}
		if err := chain.ValidateExecuteResult(block, utxoTxs, gasUsed, gasRemainingFee,
			totalTxsFee, receipts); err != nil {
			return err
		}

		chain.UpdateNormalTxBalanceState(blockCopy, utxoSet, stateDB)

		// apply internal txs.
		if len(block.InternalTxs) > 0 {
			if err := utxoSet.ApplyInternalTxs(block); err != nil {
				return err
			}
		}
		if err := chain.UpdateContractUtxoState(stateDB, utxoSet); err != nil {
			logger.Errorf("chain update utxo state error: %s", err)
			return err
		}

		root, utxoRoot, err := stateDB.Commit(false)
		if err != nil {
			logger.Errorf("stateDB commit failed: %s", err)
			return err
		}
		if !root.IsEqual(&block.Header.RootHash) {
			logger.Warnf("DEBUG: utxoRoot after commit: %s, %s in header", utxoRoot, block.Header.UtxoRoot)
			return fmt.Errorf("Invalid state root in block header, have %s, got: %s, "+
				"block hash: %s height: %d", block.Header.RootHash, root, block.BlockHash(),
				block.Header.Height)
		}
		if (utxoRoot != nil && !utxoRoot.IsEqual(&block.Header.UtxoRoot)) &&
			!(utxoRoot == nil && block.Header.UtxoRoot == zeroHash) {
			return fmt.Errorf("Invalid utxo state root in block header, have %s, got: %s, "+
				"block hash: %s height: %d", block.Header.UtxoRoot, utxoRoot, block.BlockHash(),
				block.Header.Height)
		}
		if len(receipts) > 0 {
			chain.receiptsCache[block.Header.Height] = receipts
		}
	}

	chain.db.EnableBatch()
	defer chain.db.DisableBatch()

	if err := chain.writeBlockToDB(block, splitTxs, utxoSet); err != nil {
		return err
	}

	chain.tryToClearCache([]*types.Block{block}, nil)

	// notify mem_pool when chain update
	chain.notifyBlockConnectionUpdate([]*types.Block{block}, nil)

	// This block is now the end of the best chain.
	chain.ChangeNewTail(block)
	// set tail state
	if err := chain.SetTailState(&block.Header.RootHash, &block.Header.UtxoRoot); err != nil {
		return err
	}

	return chain.SetTailState(&block.Header.RootHash, &block.Header.UtxoRoot)
}

func (chain *BlockChain) writeBlockToDB(block *types.Block, splitTxs map[crypto.HashType]*types.Transaction, utxoSet *UtxoSet) error {

	if err := chain.StoreBlockWithIndex(block, chain.db); err != nil {
		return err
	}

	receipts := chain.receiptsCache[block.Header.Height]
	if len(receipts) > 0 {
		if err := chain.StoreReceipts(block.BlockHash(), receipts, chain.db); err != nil {
			return err
		}
	}

	if err := chain.consensus.Process(block, chain.db); err != nil {
		return err
	}

	// save tx index
	if err := chain.WriteTxIndex(block, splitTxs, chain.db); err != nil {
		return err
	}

	// save split tx
	if err := chain.StoreSplitTxs(splitTxs, chain.db); err != nil {
		return err
	}

	// store split addr index
	if err := chain.WriteSplitAddrIndex(block, chain.db); err != nil {
		logger.Error(err)
		return err
	}
	// save utxoset to database
	if err := utxoSet.WriteUtxoSetToDB(chain.db); err != nil {
		return err
	}
	// save current tail to database
	if err := chain.StoreTailBlock(block, chain.db); err != nil {
		return err
	}

	if err := chain.db.Flush(); err != nil {
		logger.Errorf("Failed to batch write block. Hash: %s, Height: %d, Err: %s",
			block.BlockHash().String(), block.Header.Height, err.Error())
		return err
	}
	return nil
}

func checkInternalTxs(block *types.Block, utxoTxs []*types.Transaction) error {

	if len(utxoTxs) > 0 {
		txsRoot := CalcTxsHash(utxoTxs)
		if !(&block.Header.InternalTxsRoot).IsEqual(txsRoot) {
			utxoTxsBytes, _ := json.MarshalIndent(utxoTxs, "", "  ")
			internalTxs, _ := json.MarshalIndent(block.InternalTxs, "", "  ")
			logger.Warnf("utxo txs generated: %s, internal txs in block: %v",
				string(utxoTxsBytes), string(internalTxs))
			logger.Warnf("utxo txs root: %s, internal txs root: %s", txsRoot, block.Header.InternalTxsRoot)
			return core.ErrInvalidInternalTxs
		}
	} else {
		block.InternalTxs = make([]*types.Transaction, 0)
	}
	return nil
}

// ValidateExecuteResult validates evm execute result
func (chain *BlockChain) ValidateExecuteResult(
	block *types.Block, utxoTxs []*types.Transaction, usedGas, gasRemainingFee, totalTxsFee uint64,
	receipts types.Receipts,
) error {

	if err := checkInternalTxs(block, utxoTxs); err != nil {
		return err
	}
	if block.Header.GasUsed != usedGas {
		logger.Warnf("gas used in block header: %d, now: %d", block.Header.GasUsed, usedGas)
		return errors.New("Invalid gasUsed in block header")
	}

	// Ensure coinbase does not output more than block reward.
	var totalCoinbaseOutput uint64
	for _, txOut := range block.Txs[0].Vout {
		totalCoinbaseOutput += txOut.Value
	}
	// expectedCoinbaseOutput := CalcBlockSubsidy(block.Header.Height) + totalTxsFee - gasRemainingFee
	expectedCoinbaseOutput := CalcBlockSubsidy(block.Header.Height)
	if totalCoinbaseOutput != expectedCoinbaseOutput {
		logger.Errorf("coinbase transaction for block pays %v which is more than expected value %v("+
			"totalTxsFee: %d, gas remaining: %d)", totalCoinbaseOutput, expectedCoinbaseOutput,
			totalTxsFee, gasRemainingFee)
		return core.ErrBadCoinbaseValue
	}
	// check receipt
	var receiptHash crypto.HashType
	if len(receipts) > 0 {
		receiptHash = *receipts.Hash()
	}
	if receiptHash != block.Header.ReceiptHash {
		logger.Warnf("receipt hash in block header: %s, now: %s, block hash: %s",
			block.Header.ReceiptHash, receiptHash, block.BlockHash())
		return errors.New("Invalid receipt hash in block header")
	}

	return nil
}

func (chain *BlockChain) notifyBlockConnectionUpdate(attachBlocks, detachBlocks []*types.Block) error {
	chain.bus.Publish(eventbus.TopicChainUpdate, &UpdateMsg{
		AttachBlocks: attachBlocks,
		DetachBlocks: detachBlocks,
	})
	return nil
}

func (chain *BlockChain) notifyUtxoChange(utxoSet *UtxoSet) {
	chain.bus.Publish(eventbus.TopicUtxoUpdate, utxoSet)
}

func (chain *BlockChain) reorganize(block *types.Block, messageFrom peer.ID) error {
	// Find the common ancestor of the main chain and side chain
	forkpoint, detachBlocks, attachBlocks := chain.findFork(block)
	if forkpoint.Header.Height < chain.eternal.Header.Height {
		// delete all block from forkpoint.
		for _, attachBlock := range attachBlocks {
			delete(chain.hashToOrphanBlock, *attachBlock.BlockHash())
			delete(chain.orphanBlockHashToChildren, *attachBlock.BlockHash())
			chain.RemoveBlock(attachBlock)
		}

		logger.Warnf("No need to reorganize, because the forkpoint height[%d] is "+
			"lower than the latest eternal block height[%d].",
			forkpoint.Header.Height, chain.eternal.Header.Height)
		return nil
	}

	for _, detachBlock := range detachBlocks {
		stt0 := time.Now().UnixNano()
		if err := chain.tryDisConnectBlockFromMainChain(detachBlock); err != nil {
			logger.Errorf("Failed to disconnect block from main chain. Err: %v", err)
			panic("Failed to disconnect block from main chain")
		}
		stt1 := time.Now().UnixNano()
		logger.Infof("Disconnect block %s Height: %d, time tracking: %d",
			detachBlock.BlockHash(), detachBlock.Header.Height, (stt1-stt0)/1e6)
	}

	for blockIdx := len(attachBlocks) - 1; blockIdx >= 0; blockIdx-- {
		stt0 := time.Now().UnixNano()
		attachBlock := attachBlocks[blockIdx]
		if err := chain.tryConnectBlockToMainChain(attachBlock, messageFrom); err != nil {
			return err
		}
		stt1 := time.Now().UnixNano()
		logger.Infof("block %s %d connected to chain, time tracking: %d",
			attachBlock.BlockHash(), attachBlock.Header.Height, (stt1-stt0)/1e6)
	}

	logger.Infof("reorganize finished for block %s %d", block.BlockHash(), block.Header.Height)
	metrics.MetricsBlockRevertMeter.Mark(1)
	return nil
}

func (chain *BlockChain) tryDisConnectBlockFromMainChain(block *types.Block) error {
	dtt0 := time.Now().UnixNano()
	logger.Infof("Try to disconnect block from main chain. Hash: %s Height: %d",
		block.BlockHash(), block.Header.Height)

	// Save a deep copy before we potentially split the block's txs' outputs and mutate it
	blockCopy := block.Copy()

	// Split tx outputs if any
	splitTxs := chain.SplitBlockOutputs(blockCopy)
	dtt1 := time.Now().UnixNano()
	utxoSet := NewUtxoSet()
	if err := utxoSet.LoadBlockAllUtxos(blockCopy, false, chain.db); err != nil {
		return err
	}
	if err := utxoSet.RevertBlock(blockCopy, chain); err != nil {
		return err
	}
	// calc contract utxos, then check contract addr balance
	header := block.Header
	stateDB, _ := state.New(&header.RootHash, &header.UtxoRoot, chain.db)
	contractUtxos, err := MakeRollbackContractUtxos(block, stateDB, chain.db)
	if err != nil {
		logger.Error(err)
		return err
	}
	utxoSet.ImportUtxoMap(contractUtxos, false)

	chain.db.EnableBatch()
	defer chain.db.DisableBatch()

	dtt2 := time.Now().UnixNano()
	chain.db.Del(BlockHashKey(block.Header.Height))

	// chain.filterHolder.ResetFilters(block.Height)
	dtt3 := time.Now().UnixNano()
	// del tx index
	if err := chain.DelTxIndex(block, splitTxs, chain.db); err != nil {
		return err
	}

	// del split tx
	if err := chain.DelSplitTxs(splitTxs, chain.db); err != nil {
		return err
	}

	if err := chain.DeleteSplitAddrIndex(block, chain.db); err != nil {
		return err
	}
	dtt4 := time.Now().UnixNano()
	if err := utxoSet.WriteUtxoSetToDB(chain.db); err != nil {
		return err
	}
	dtt5 := time.Now().UnixNano()

	// del receipt
	chain.db.Del(ReceiptKey(block.BlockHash()))
	// store previous block as tail
	newTail := chain.GetParentBlock(block)
	if err := chain.StoreTailBlock(newTail, chain.db); err != nil {
		logger.Error(err)
		return err
	}

	if err := chain.db.Flush(); err != nil {
		logger.Errorf("Failed to batch write block. Hash: %s, Height: %d, Err: %s",
			block.BlockHash().String(), block.Header.Height, err.Error())
	}
	dtt6 := time.Now().UnixNano()
	chain.tryToClearCache(nil, []*types.Block{block})

	// notify mem_pool when chain update
	chain.notifyBlockConnectionUpdate(nil, []*types.Block{block})
	dtt7 := time.Now().UnixNano()
	// This block is now the end of the best chain.
	chain.ChangeNewTail(newTail)
	if needToTracking((dtt1-dtt0)/1e6, (dtt2-dtt1)/1e6, (dtt3-dtt2)/1e6, (dtt4-dtt3)/1e6, (dtt5-dtt4)/1e6, (dtt6-dtt5)/1e6, (dtt7-dtt6)/1e6) {
		logger.Infof("dtt Time tracking: dtt0` = %d dtt1` = %d dtt2` = %d dtt3` = %d dtt4` = %d dtt5` = %d dtt6` = %d", (dtt1-dtt0)/1e6, (dtt2-dtt1)/1e6, (dtt3-dtt2)/1e6, (dtt4-dtt3)/1e6, (dtt5-dtt4)/1e6, (dtt6-dtt5)/1e6, (dtt7-dtt6)/1e6)
	}
<<<<<<< HEAD
	if err := chain.SetTailState(&newTail.Header.RootHash, &newTail.Header.UtxoRoot); err != nil {
		return err
	}
	return nil
=======

	return chain.SetTailState(&newTail.Header.RootHash, &newTail.Header.UtxoRoot)
>>>>>>> 5a6a7a29
}

// StoreTailBlock store tail block to db.
func (chain *BlockChain) StoreTailBlock(block *types.Block, db storage.Table) error {
	data, err := block.Marshal()
	if err != nil {
		return err
	}
	return db.Put(TailKey, data)
}

// TailBlock return chain tail block.
func (chain *BlockChain) TailBlock() *types.Block {
	return chain.tail
}

// TailState returns chain tail statedb
func (chain *BlockChain) TailState() *state.StateDB {
	return chain.tailState
}

// SetTailState returns chain tail statedb
func (chain *BlockChain) SetTailState(root, utxoRoot *crypto.HashType) error {
	stateDB, err := state.New(root, utxoRoot, chain.db)
	if err != nil {
		return err
	}
	chain.tailState = stateDB
	return nil
}

// Genesis return chain genesis block.
func (chain *BlockChain) Genesis() *types.Block {
	return chain.genesis
}

// SetEternal set block eternal status.
func (chain *BlockChain) SetEternal(block *types.Block) error {
	eternal := chain.eternal
	if eternal.Header.Height < block.Header.Height {
		if err := chain.StoreEternalBlock(block); err != nil {
			return err
		}
		chain.eternal = block
		return nil
	}
	return core.ErrFailedToSetEternal
}

// StoreEternalBlock store eternal block to db.
func (chain *BlockChain) StoreEternalBlock(block *types.Block) error {
	eternal, err := block.Marshal()
	if err != nil {
		return err
	}
	return chain.db.Put(EternalKey, eternal)
}

// EternalBlock return chain eternal block.
func (chain *BlockChain) EternalBlock() *types.Block {
	return chain.eternal
}

// GetBlockHeight returns current height of main chain
func (chain *BlockChain) GetBlockHeight() uint32 {
	return chain.LongestChainHeight
}

// GetBlockHash finds the block in target height of main chain and returns it's hash
func (chain *BlockChain) GetBlockHash(blockHeight uint32) (*crypto.HashType, error) {
	block, err := chain.LoadBlockByHeight(blockHeight)
	if err != nil {
		return nil, err
	}
	return block.BlockHash(), nil
}

// ChangeNewTail change chain tail block.
func (chain *BlockChain) ChangeNewTail(tail *types.Block) {

	if err := chain.consensus.Finalize(tail); err != nil {
		panic("Failed to change new tail in consensus.")
	}

	chain.repeatedMintCache.Add(tail.Header.TimeStamp, tail)
	// chain.heightToBlock.Add(tail.Height, tail)
	chain.LongestChainHeight = tail.Header.Height
	chain.tail = tail
	logger.Infof("Change New Tail. Hash: %s Height: %d txsNum: %d", tail.BlockHash().String(), tail.Header.Height, len(tail.Txs))

	metrics.MetricsBlockHeightGauge.Update(int64(tail.Header.Height))
	metrics.MetricsBlockTailHashGauge.Update(int64(util.HashBytes(tail.BlockHash().GetBytes())))
}

func (chain *BlockChain) loadGenesis() (*types.Block, error) {

	if ok, _ := chain.db.Has(GenesisKey); ok {
		genesisBin, err := chain.db.Get(GenesisKey)
		if err != nil {
			return nil, err
		}
		genesis := new(types.Block)
		if err := genesis.Unmarshal(genesisBin); err != nil {
			return nil, err
		}

		return genesis, nil
	}

	genesis := GenesisBlock
	genesisTxs, err := TokenPreAllocation()
	if err != nil {
		return nil, err
	}
	genesis.Txs = genesisTxs
	genesis.Header.TxsRoot = *CalcTxsHash(genesisTxs)

	utxoSet := NewUtxoSet()
	for _, v := range genesis.Txs {
		for idx := range v.Vout {
			utxoSet.AddUtxo(v, uint32(idx), genesis.Header.Height)
		}
	}
	// statedb
	stateDB, err := state.New(nil, nil, chain.db)
	if err != nil {
		return nil, err
	}
	code, err := readBin(chain.cfg.ContractBinPath)
	vmTx := types.NewVMTransaction(big.NewInt(0), big.NewInt(0), 1e8, 1, nil, types.ContractCreationType, code)
	adminAddr, err := types.NewAddress(Admin)
	if err != nil {
		return nil, err
	}
	vmTx.WithFrom(adminAddr.Hash160())
	ctx := NewEVMContext(vmTx, genesis.Header, chain)
	logConfig := vm.LogConfig{}
	structLogger := vm.NewStructLogger(&logConfig)
	vmConfig := vm.Config{Debug: true, Tracer: structLogger /*, JumpTable: vm.NewByzantiumInstructionSet()*/}

	evm := vm.NewEVM(ctx, stateDB, vmConfig)
	_, contractAddr, _, vmerr := evm.Create(vm.AccountRef(*vmTx.From()), vmTx.Data(), vmTx.Gas(), big.NewInt(0), false)
	if vmerr != nil {
		return nil, vmerr
	}
	ContractAddr = contractAddr
	addressHash := types.NormalizeAddressHash(&contractAddr)
	outPoint := types.NewOutPoint(addressHash, 0)
	utxoWrap := types.NewUtxoWrap(0, []byte{}, 0)
	logger.Errorf("genesis utxoWrap outpoint: %v", outPoint)
	utxoSet.utxoMap[*outPoint] = utxoWrap

	chain.UpdateNormalTxBalanceState(&genesis, utxoSet, stateDB)
	root, utxoRoot, err := stateDB.Commit(false)
	if err != nil {
		return nil, err
	}
	logger.Infof("genesis root hash: %s, utxo root hash: %s", root, utxoRoot)
	genesis.Header.RootHash = *root
	if utxoRoot != nil {
		genesis.Header.UtxoRoot = *utxoRoot
	}

	chain.db.EnableBatch()
	defer chain.db.DisableBatch()

	utxoSet.WriteUtxoSetToDB(chain.db)
	if err := chain.WriteTxIndex(&genesis, nil, chain.db); err != nil {
		return nil, err
	}
	genesisBin, err := genesis.Marshal()
	if err != nil {
		return nil, err
	}
	chain.db.Put(BlockKey(genesis.BlockHash()), genesisBin)
	chain.db.Put(GenesisKey, genesisBin)
	if err := chain.db.Flush(); err != nil {
		return nil, err
	}
	return &genesis, nil
}

func readBin(filename string) ([]byte, error) {
	code, err := ioutil.ReadFile(filename)
	if err != nil {
		return nil, err
	}
	return hexutil.MustDecode("0x" + strings.TrimSpace(string(code))), nil
}

// LoadEternalBlock returns the current highest eternal block
func (chain *BlockChain) LoadEternalBlock() (*types.Block, error) {
	if chain.eternal != nil {
		return chain.eternal, nil
	}
	if ok, _ := chain.db.Has(EternalKey); ok {
		eternalBin, err := chain.db.Get(EternalKey)
		if err != nil {
			return nil, err
		}

		eternal := new(types.Block)
		if err := eternal.Unmarshal(eternalBin); err != nil {
			return nil, err
		}

		return eternal, nil
	}
	return chain.genesis, nil
}

// loadTailBlock load tail block
func (chain *BlockChain) loadTailBlock() (*types.Block, error) {
	if chain.tail != nil {
		return chain.tail, nil
	}
	if ok, _ := chain.db.Has(TailKey); ok {
		tailBin, err := chain.db.Get(TailKey)
		if err != nil {
			return nil, err
		}

		tailBlock := new(types.Block)
		if err := tailBlock.Unmarshal(tailBin); err != nil {
			return nil, err
		}

		return tailBlock, nil
	}

	return chain.genesis, nil
}

// IsCoinBase checks if an transaction is coinbase transaction
func (chain *BlockChain) IsCoinBase(tx *types.Transaction) bool {
	return IsCoinBase(tx)
}

// LoadBlockByHash load block by hash from db.
func LoadBlockByHash(hash crypto.HashType, reader storage.Reader) (*types.Block, error) {

	blockBin, err := reader.Get(BlockKey(&hash))
	if err != nil {
		return nil, fmt.Errorf("db get with block hash %s error %s", hash, err)
	}
	if blockBin == nil {
		return nil, core.ErrBlockIsNil
	}
	block := new(types.Block)
	if err := block.Unmarshal(blockBin); err != nil {
		return nil, err
	}

	return block, nil
}

// ReadBlockFromDB reads a block from db by hash and returns block and it's size
func (chain *BlockChain) ReadBlockFromDB(hash *crypto.HashType) (*types.Block, int, error) {

	blockBin, err := chain.db.Get(BlockKey(hash))
	if err != nil {
		return nil, 0, err
	}
	if blockBin == nil {
		return nil, 0, core.ErrBlockIsNil
	}
	n := len(blockBin)
	block := new(types.Block)
	if err := block.Unmarshal(blockBin); err != nil {
		return nil, 0, err
	}

	return block, n, nil
}

// LoadBlockByHeight load block by height from db.
func (chain *BlockChain) LoadBlockByHeight(height uint32) (*types.Block, error) {
	if height == 0 {
		return chain.genesis, nil
	}
	bytes, err := chain.db.Get(BlockHashKey(height))
	if err != nil {
		return nil, fmt.Errorf("db get with block height %d error %s", height, err)
	}
	if bytes == nil {
		return nil, core.ErrBlockIsNil
	}
	hash := new(crypto.HashType)
	copy(hash[:], bytes)
	block, err := LoadBlockByHash(*hash, chain.db)
	if err != nil {
		logger.Error(err)
		return nil, err
	}

	return block, nil
}

// NewEvmContextForLocalCallByHeight new a evm context for loval call by block height.
func (chain *BlockChain) NewEvmContextForLocalCallByHeight(msg types.Message, height uint32) (*vm.EVM, func() error, error) {
	if height == 0 {
		height = chain.tail.Header.Height
	}
	block, err := chain.LoadBlockByHeight(height)
	if block == nil || err != nil {
		return nil, nil, err
	}
	state, err := state.New(&block.Header.RootHash, &block.Header.UtxoRoot, chain.db)
	if state == nil || err != nil {
		return nil, nil, err
	}
	state.SetBalance(*msg.From(), math.MaxBig256)
	context := NewEVMContext(msg, block.Header, chain)
	return vm.NewEVM(context, state, vm.Config{}), state.Error, nil
}

// StoreBlockWithIndex store block to db in batch mod.
func (chain *BlockChain) StoreBlockWithIndex(block *types.Block, db storage.Table) error {

	hash := block.BlockHash()
	db.Put(BlockHashKey(block.Header.Height), hash[:])
	return chain.StoreBlock(block)
}

// StoreBlock store block to db.
func (chain *BlockChain) StoreBlock(block *types.Block) error {

	hash := block.BlockHash()
	data, err := block.Marshal()
	if err != nil {
		return err
	}
	chain.db.Put(BlockKey(hash), data)
	return nil
}

// RemoveBlock store block to db.
func (chain *BlockChain) RemoveBlock(block *types.Block) {

	hash := block.BlockHash()
	if ok, _ := chain.db.Has(BlockKey(hash)); ok {
		chain.db.Del(BlockKey(hash))
	}
}

// StoreReceipts store receipts to db in batch mod.
func (chain *BlockChain) StoreReceipts(hash *crypto.HashType, receipts types.Receipts, db storage.Table) error {

	data, err := receipts.Marshal()
	if err != nil {
		return err
	}
	db.Put(ReceiptKey(hash), data)
	return nil
}

// LoadBlockInfoByTxHash returns block and txIndex of transaction with the input param hash
func (chain *BlockChain) LoadBlockInfoByTxHash(hash crypto.HashType) (*types.Block, *types.Transaction, error) {
	txIndex, err := chain.db.Get(TxIndexKey(&hash))
	if err != nil || len(txIndex) == 0 {
		return nil, nil, fmt.Errorf("db get txIndex with tx hash %s error %v", hash, err)
	}
	height, index, err := UnmarshalTxIndex(txIndex)
	if err != nil {
		logger.Errorf("load block info by tx %s unmarshal tx index %x error %s", hash, txIndex, err)
		return nil, nil, err
	}
	block, err := chain.LoadBlockByHeight(height)
	if err != nil {
		logger.Warn(err)
		return nil, nil, err
	}

	idx := int(index)
	var tx *types.Transaction
	if idx < len(block.Txs) {
		tx = block.Txs[idx]
	} else if idx < len(block.Txs)+len(block.InternalTxs) {
		tx = block.InternalTxs[idx-len(block.Txs)]
	} else {
		txBin, err := chain.db.Get(TxKey(&hash))
		if err != nil {
			return nil, nil, fmt.Errorf("db get tx with hash %s error %s", hash, err)
		}
		if txBin == nil {
			return nil, nil, errors.New("failed to load split tx with hash")
		}
		tx = new(types.Transaction)
		if err := tx.Unmarshal(txBin); err != nil {
			return nil, nil, err
		}
	}
	target, err := tx.TxHash()
	if err != nil {
		return nil, nil, err
	}
	if *target == hash {
		return block, tx, nil
	}
	logger.Errorf("Error reading tx hash, expect: %s got: %s", hash.String(), target.String())
	return nil, nil, errors.New("failed to load tx with hash")
}

// WriteTxIndex builds tx index in block
// Save split transaction copies before and after split. The latter is needed when reverting a transaction during reorg,
// spending from utxo/coin received at a split address
func (chain *BlockChain) WriteTxIndex(block *types.Block, splitTxs map[crypto.HashType]*types.Transaction, db storage.Table) error {

	allTxs := block.Txs
	if len(block.InternalTxs) > 0 {
		allTxs = append(allTxs, block.InternalTxs...)
	}
	for _, tx := range splitTxs {
		allTxs = append(allTxs, tx)
	}
	for idx, tx := range allTxs {
		tiBuf, err := MarshalTxIndex(block.Header.Height, uint32(idx))
		if err != nil {
			return err
		}
		txHash, err := tx.TxHash()
		if err != nil {
			return err
		}
		db.Put(TxIndexKey(txHash), tiBuf)
	}

	return nil
}

// StoreSplitTxs store split txs.
func (chain *BlockChain) StoreSplitTxs(
	splitTxs map[crypto.HashType]*types.Transaction, db storage.Table,
) error {
	for hash, tx := range splitTxs {
		txHash, err := tx.TxHash()
		if err != nil {
			return err
		}
		txBin, err := tx.Marshal()
		if err != nil {
			return err
		}
		db.Put(SplitTxHashKey(&hash), txBin)
		db.Put(TxKey(txHash), txBin)
	}
	return nil
}

// DelTxIndex deletes tx index in block
// Delete split transaction copies saved earlier, both before and after split
func (chain *BlockChain) DelTxIndex(
	block *types.Block, splitTxs map[crypto.HashType]*types.Transaction, db storage.Table,
) error {

	allTxs := block.Txs
	if len(block.InternalTxs) > 0 {
		allTxs = append(allTxs, block.InternalTxs...)
	}
	for _, tx := range splitTxs {
		allTxs = append(allTxs, tx)
	}

	for _, tx := range allTxs {
		txHash, err := tx.TxHash()
		if err != nil {
			return err
		}
		db.Del(TxIndexKey(txHash))
	}

	return nil
}

// DelSplitTxs del split txs.
func (chain *BlockChain) DelSplitTxs(splitTxs map[crypto.HashType]*types.Transaction, db storage.Table) error {
	for hash, tx := range splitTxs {
		txHash, err := tx.TxHash()
		if err != nil {
			return err
		}
		db.Del(TxKey(txHash))
		db.Del(SplitTxHashKey(&hash))
	}
	return nil
}

// LocateForkPointAndFetchHeaders return block headers when get locate fork point request for sync service.
func (chain *BlockChain) LocateForkPointAndFetchHeaders(hashes []*crypto.HashType) ([]*crypto.HashType, error) {
	tailHeight := chain.tail.Header.Height
	for index := range hashes {
		block, err := LoadBlockByHash(*hashes[index], chain.db)
		if err != nil {
			continue
		}
		// Important: make sure the block is on main chain !!!
		b, _ := chain.LoadBlockByHeight(block.Header.Height)
		if !b.BlockHash().IsEqual(block.BlockHash()) {
			continue
		}

		result := []*crypto.HashType{}
		currentHeight := block.Header.Height + 1
		if tailHeight-block.Header.Height+1 < MaxBlocksPerSync {
			for currentHeight <= tailHeight {
				block, err := chain.LoadBlockByHeight(currentHeight)
				if err != nil {
					return nil, err
				}
				result = append(result, block.BlockHash())
				currentHeight++
			}
			return result, nil
		}

		var idx uint32
		for idx < MaxBlocksPerSync {
			block, err := chain.LoadBlockByHeight(currentHeight + idx)
			if err != nil {
				return nil, err
			}
			result = append(result, block.BlockHash())
			idx++
		}
		return result, nil
	}
	return nil, nil
}

// CalcRootHashForNBlocks return root hash for N blocks.
func (chain *BlockChain) CalcRootHashForNBlocks(hash crypto.HashType, num uint32) (*crypto.HashType, error) {

	block, err := LoadBlockByHash(hash, chain.db)
	if err != nil {
		return nil, err
	}
	if chain.tail.Header.Height-block.Header.Height+1 < num {
		return nil, fmt.Errorf("Invalid params num[%d] (tailHeight[%d], "+
			"currentHeight[%d])", num, chain.tail.Header.Height, block.Header.Height)
	}
	var idx uint32
	hashes := make([]*crypto.HashType, num)
	for idx < num {
		block, err := chain.LoadBlockByHeight(block.Header.Height + idx)
		if err != nil {
			return nil, err
		}
		hashes[idx] = block.BlockHash()
		idx++
	}
	merkleRoot := util.BuildMerkleRoot(hashes)
	rootHash := merkleRoot[len(merkleRoot)-1]
	return rootHash, nil
}

// FetchNBlockAfterSpecificHash get N block after specific hash.
func (chain *BlockChain) FetchNBlockAfterSpecificHash(hash crypto.HashType, num uint32) ([]*types.Block, error) {
	block, err := LoadBlockByHash(hash, chain.db)
	if err != nil {
		return nil, err
	}
	if num <= 0 || chain.tail.Header.Height-block.Header.Height+1 < num {
		return nil, fmt.Errorf("Invalid params num[%d], tail.Height[%d],"+
			" block height[%d]", num, chain.tail.Header.Height, block.Header.Height)
	}
	var idx uint32
	blocks := make([]*types.Block, num)
	for idx < num {
		block, err := chain.LoadBlockByHeight(block.Header.Height + idx)
		if err != nil {
			return nil, err
		}
		blocks[idx] = block
		idx++
	}
	return blocks, nil
}

// SplitBlockOutputs split outputs of txs in the block where applicable
// return all split transactions, i.e., transactions containing at least one output to a split address
func (chain *BlockChain) SplitBlockOutputs(block *types.Block) map[crypto.HashType]*types.Transaction {
	splitTxs := make(map[crypto.HashType]*types.Transaction, 0)

	for _, tx := range block.Txs {
		hash, _ := tx.TxHash()
		if chain.splitTxOutputs(tx) {
			splitTxs[*hash] = tx
		}
	}

	return splitTxs
}

// split outputs in the tx where applicable
// return if the transaction contains split address output
func (chain *BlockChain) splitTxOutputs(tx *types.Transaction) bool {
	isSplitTx := false
	vout := make([]*corepb.TxOut, 0)
	for _, txOut := range tx.Vout {
		txOuts := chain.splitTxOutput(txOut)
		vout = append(vout, txOuts...)
		if len(txOuts) > 1 {
			isSplitTx = true
		}
	}

	if isSplitTx {
		tx.ResetTxHash()
		tx.Vout = vout
	}

	return isSplitTx
}

// split an output to a split address into  multiple outputs to composite addresses
func (chain *BlockChain) splitTxOutput(txOut *corepb.TxOut) []*corepb.TxOut {
	// return the output itself if it cannot be split
	txOuts := []*corepb.TxOut{txOut}
	sc := script.NewScriptFromBytes(txOut.ScriptPubKey)
	if !sc.IsPayToPubKeyHash() {
		return txOuts
	}
	addr, err := sc.ExtractAddress()
	if err != nil {
		logger.Debugf("Tx output does not contain a valid address")
		return txOuts
	}
	isSplitAddr, sai, err := chain.findSplitAddr(addr)
	if !isSplitAddr {
		return txOuts
	}
	if err != nil {
		logger.Errorf("Split address %v parse error: %v", addr, err)
		return txOuts
	}

	// split it
	txOuts = make([]*corepb.TxOut, 0)
	n := len(sai.addrs)

	totalWeight := uint64(0)
	for i := 0; i < n; i++ {
		totalWeight += sai.weights[i]
	}

	totalValue := uint64(0)
	for i := 0; i < n; i++ {
		// An composite address splits value per its weight
		value := txOut.Value * sai.weights[i] / totalWeight
		if i == n-1 {
			// Last address gets the remainder value in case value is indivisible
			value = txOut.Value - totalValue
		} else {
			totalValue += value
		}
		childTxOut := &corepb.TxOut{
			Value:        value,
			ScriptPubKey: *script.PayToPubKeyHashScript(sai.addrs[i].Hash()),
		}
		// recursively find if the child tx output is splittable
		childTxOuts := chain.splitTxOutput(childTxOut)
		txOuts = append(txOuts, childTxOuts...)
	}

	return txOuts
}

// GetTxReceipt returns a tx receipt by using given tx hash.
func (chain *BlockChain) GetTxReceipt(txHash *crypto.HashType) (*types.Receipt, error) {
	b, _, err := chain.LoadBlockInfoByTxHash(*txHash)
	if err != nil {
		logger.Warn(err)
		return nil, err
	}
	value, err := chain.db.Get(ReceiptKey(b.BlockHash()))
	if err != nil {
		return nil, err
	}
	if len(value) == 0 {
		return nil, fmt.Errorf("receipt for block %s %d not found in db", b.BlockHash(), b.Header.Height)
	}
	receipts := new(types.Receipts)
	if err := receipts.Unmarshal(value); err != nil {
		return nil, err
	}
	return receipts.GetTxReceipt(txHash), nil
}

type splitAddrInfo struct {
	addrs   []types.Address
	weights []uint64
}

// Marshall Serialize splitAddrInfo into bytes
func (s *splitAddrInfo) Marshall() ([]byte, error) {
	if len(s.addrs) != len(s.weights) {
		return nil, fmt.Errorf("invalid split addr info")
	}
	res := make([]byte, 0, len(s.addrs)*(ripemd160.Size+8))
	for i := 0; i < len(s.addrs); i++ {
		res = append(res, s.addrs[i].Hash()...)
		weightByte := make([]byte, 8)
		binary.BigEndian.PutUint64(weightByte, s.weights[i])
		res = append(res, weightByte...)
	}
	return res, nil
}

// Unmarshall parse splitAddrInfo from bytes
func (s *splitAddrInfo) Unmarshall(data []byte) error {
	minLenght := ripemd160.Size + 8
	if len(data)%minLenght != 0 {
		return fmt.Errorf("invalid byte length")
	}
	count := len(data) / minLenght
	addrs := make([]types.Address, 0, count)
	weights := make([]uint64, 0, count)
	for i := 0; i < count; i++ {
		offset := i * minLenght
		addr, err := types.NewAddressPubKeyHash(data[offset : offset+ripemd160.Size])
		if err != nil {
			return err
		}
		weight := binary.BigEndian.Uint64(data[offset+ripemd160.Size : offset+minLenght])
		addrs = append(addrs, addr)
		weights = append(weights, weight)
	}
	s.addrs = addrs
	s.weights = weights
	return nil
}

// findSplitAddr search the main chain to see if the address is a split address.
// If yes, return split address parameters
func (chain *BlockChain) findSplitAddr(addr types.Address) (bool, *splitAddrInfo, error) {
	if !chain.splitAddrFilter.Matches(addr.Hash()) {
		// Definitely not a split address
		return false, nil, nil
	}
	// May be a split address
	// Query db to find out
	data, err := chain.db.Get(SplitAddrKey(addr.Hash()))
	if err != nil {
		return false, nil, err
	}
	if data == nil {
		return false, nil, nil
	}
	info := new(splitAddrInfo)
	if err := info.Unmarshall(data); err != nil {
		return false, nil, err
	}
	return true, info, nil
}

// GetDataFromDB get data from db
func (chain *BlockChain) GetDataFromDB(key []byte) ([]byte, error) {
	return chain.db.Get(key)
}

// WriteSplitAddrIndex writes split addr info index
func (chain *BlockChain) WriteSplitAddrIndex(block *types.Block, db storage.Table) error {
	for _, tx := range block.Txs {
		for i, vout := range tx.Vout {
			sc := *script.NewScriptFromBytes(vout.ScriptPubKey)
			if sc.IsSplitAddrScript() {
				addrs, weights, err := sc.ParseSplitAddrScript()
				if err != nil {
					return err
				}
				sai := &splitAddrInfo{
					addrs:   addrs,
					weights: weights,
				}
				dataBytes, err := sai.Marshall()
				if err != nil {
					return err
				}
				txHash, _ := tx.TxHash()
				addr := txlogic.MakeSplitAddress(txHash, uint32(i), addrs, weights)
				k := SplitAddrKey(addr.Hash())
				db.Put(k, dataBytes)
				chain.splitAddrFilter.Add(addr.Hash())
				logger.Infof("New Split Address %x created", addr.Hash())
			}
		}
	}
	return nil
}

// DeleteSplitAddrIndex remove split address index from both db and cache
func (chain *BlockChain) DeleteSplitAddrIndex(block *types.Block, db storage.Table) error {
	for _, tx := range block.Txs {
		for i, vout := range tx.Vout {
			sc := *script.NewScriptFromBytes(vout.ScriptPubKey)
			if sc.IsSplitAddrScript() {
				addrs, weights, err := sc.ParseSplitAddrScript()
				if err != nil {
					return err
				}
				txHash, _ := tx.TxHash()
				addr := txlogic.MakeSplitAddress(txHash, uint32(i), addrs, weights)
				k := SplitAddrKey(addr.Hash())
				db.Del(k)
				logger.Debugf("Remove Split Address: %s", addr.String())
			}
		}
	}
	return nil
}

// ExtractVMTransactions extract Transaction to VMTransaction
func (chain *BlockChain) ExtractVMTransactions(
	tx *types.Transaction, ownerTxs ...*types.Transaction,
) (*types.VMTransaction, error) {
	// check
	if !txlogic.HasContractVout(tx) {
		return nil, nil
	}
	// HashWith
	txHash, _ := tx.TxHash()

	// take only one contract vout in a transaction
	for _, o := range tx.Vout {
		sc := script.NewScriptFromBytes(o.ScriptPubKey)
		if sc.IsContractPubkey() {
			p, t, e := sc.ParseContractParams()
			if e != nil {
				return nil, e
			}
			vmTx := types.NewVMTransaction(big.NewInt(int64(o.Value)),
				big.NewInt(int64(p.GasPrice)), p.GasLimit, p.Nonce, txHash, t, p.Code).
				WithFrom(p.From)
			if t == types.ContractCallType {
				vmTx.WithTo(p.To)
			}
			return vmTx, nil
		}
	}
	return nil, fmt.Errorf("no vm tx in tx: %s", txHash)
}

func calcContractAddrBalanceChanges(block *types.Block) (add, sub BalanceChangeMap, err error) {

	add = make(BalanceChangeMap)
	sub = make(BalanceChangeMap)
	for _, v := range block.Txs {
		if !txlogic.HasContractVout(v) {
			continue
		}
		for _, vout := range v.Vout {
			sc := script.NewScriptFromBytes(vout.ScriptPubKey)
			if !sc.IsContractPubkey() {
				continue
			}
			param, t, err := sc.ParseContractParams()
			if err != nil {
				logger.Error(err)
				return nil, nil, err
			}
			var addr *types.AddressHash
			if t == types.ContractCreationType {
				from, _ := types.NewAddressPubKeyHash(param.From[:])
				contractAddr, _ := types.MakeContractAddress(from, param.Nonce)
				addr = contractAddr.Hash160()
			} else {
				addr = param.To
			}
			add[*addr] += vout.Value
		}
	}

	for _, tx := range block.InternalTxs {
		if !tx.Vin[0].PrevOutPoint.IsContractType() {
			continue
		}
		inAddr := new(types.AddressHash)
		inAddr.SetBytes(tx.Vin[0].PrevOutPoint.Hash[:])
		spend := uint64(0)
		for _, out := range tx.Vout {
			spend += out.Value
			// TODO: if vout points to a contract address
		}
		sub[*inAddr] += spend
	}
	return
}

func loadSplitAddrFilter(reader storage.Reader) bloom.Filter {
	filter := bloom.NewFilter(bloom.MaxFilterSize, 0.0001)
	ctx, cancel := context.WithTimeout(context.Background(), 10*time.Second)
	defer cancel()
	for key := range reader.IterKeysWithPrefix(ctx, splitAddrBase.Bytes()) {
		splits := bytes.Split(key, []byte{'/'})
		if len(splits) != 3 {
			logger.Errorf("split addr key %v in db is incorrect", key)
			continue
		}
		addrHash, err := hex.DecodeString(string(splits[2]))
		if err != nil {
			logger.Error(err)
			continue
		}
		filter.Add(addrHash)
	}
	return filter
}

// MakeCoinbaseTx creates a coinbase give bookkeeper address and block height
func (chain *BlockChain) MakeCoinbaseTx(from types.AddressHash, amount uint64, nonce uint64, blockHeight uint32) (*types.Transaction, error) {
	abiObj, err := ReadAbi(chain.cfg.ContractABIPath)
	if err != nil {
		return nil, err
	}
	code, err := abiObj.Pack("calcBonus")
	if err != nil {
		return nil, err
	}
	coinbaseScriptSig := script.StandardCoinbaseSignatureScript(blockHeight)
	contractAddr, err := types.NewContractAddressFromHash(ContractAddr[:])
	if err != nil {
		return nil, err
	}
	logger.Errorf("contractAddr: %s", contractAddr.String())
	vout, err := txlogic.MakeContractCallVout(&from, contractAddr.Hash160(), amount, 1e9, 0, nonce, code)
	if err != nil {
		return nil, err
	}
	tx := &types.Transaction{
		Version: 1,
		Vin: []*types.TxIn{
			{
				PrevOutPoint: types.OutPoint{
					Hash:  zeroHash,
					Index: sysmath.MaxUint32,
				},
				ScriptSig: *coinbaseScriptSig,
				Sequence:  sysmath.MaxUint32,
			},
		},
		Vout: []*corepb.TxOut{vout},
	}
	return tx, nil
}<|MERGE_RESOLUTION|>--- conflicted
+++ resolved
@@ -1169,15 +1169,8 @@
 	if needToTracking((dtt1-dtt0)/1e6, (dtt2-dtt1)/1e6, (dtt3-dtt2)/1e6, (dtt4-dtt3)/1e6, (dtt5-dtt4)/1e6, (dtt6-dtt5)/1e6, (dtt7-dtt6)/1e6) {
 		logger.Infof("dtt Time tracking: dtt0` = %d dtt1` = %d dtt2` = %d dtt3` = %d dtt4` = %d dtt5` = %d dtt6` = %d", (dtt1-dtt0)/1e6, (dtt2-dtt1)/1e6, (dtt3-dtt2)/1e6, (dtt4-dtt3)/1e6, (dtt5-dtt4)/1e6, (dtt6-dtt5)/1e6, (dtt7-dtt6)/1e6)
 	}
-<<<<<<< HEAD
-	if err := chain.SetTailState(&newTail.Header.RootHash, &newTail.Header.UtxoRoot); err != nil {
-		return err
-	}
-	return nil
-=======
 
 	return chain.SetTailState(&newTail.Header.RootHash, &newTail.Header.UtxoRoot)
->>>>>>> 5a6a7a29
 }
 
 // StoreTailBlock store tail block to db.
