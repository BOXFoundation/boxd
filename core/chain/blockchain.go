--- conflicted
+++ resolved
@@ -78,11 +78,8 @@
 		proc:                      goprocess.WithParent(parent),
 		hashToOrphanBlock:         make(map[crypto.HashType]*types.Block),
 		orphanBlockHashToChildren: make(map[crypto.HashType][]*types.Block),
-<<<<<<< HEAD
 		filterHolder:              NewFilterHolder(),
-=======
 		bus:                       eventbus.Default(),
->>>>>>> 41cc3e15
 	}
 
 	var err error
