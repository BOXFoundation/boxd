--- conflicted
+++ resolved
@@ -1090,13 +1090,16 @@
 	for _, scriptBytes := range vin {
 		filter.Add(scriptBytes)
 	}
-<<<<<<< HEAD
 	for _, tx := range block.Txs {
 		for idx, out := range tx.Vout {
 			indexedBytes := out.ScriptPubKey
 			sc := script.NewScriptFromBytes(out.ScriptPubKey)
 			if sc.IsTokenIssue() || sc.IsTokenTransfer() {
+				// token output: only store the p2pkh prefix part so we can retrieve it later
 				indexedBytes = *sc.P2PKHScriptPrefix()
+			} else if sc.IsSplitAddrScript() {
+				// split address output: only store up to the hashed address part so we can retrieve it later
+				indexedBytes = *sc.GetSplitAddrScriptPrefix()
 			}
 			filter.Add(indexedBytes)
 			hash, _ := tx.TxHash()
@@ -1113,16 +1116,6 @@
 				param, _ := sc.GetTransferParams()
 				filter.Add([]byte(param.TokenID.String()))
 			}
-=======
-	for _, scriptBytes := range vout {
-		scriptPubKey := script.NewScriptFromBytes(scriptBytes)
-		if scriptPubKey.IsTokenIssue() || scriptPubKey.IsTokenTransfer() {
-			// token output: only store the p2pkh prefix part so we can retrieve it later
-			scriptBytes = *scriptPubKey.P2PKHScriptPrefix()
-		} else if scriptPubKey.IsSplitAddrScript() {
-			// split address output: only store up to the hashed address part so we can retrieve it later
-			scriptBytes = *scriptPubKey.GetSplitAddrScriptPrefix()
->>>>>>> 5c7b8790
 		}
 	}
 	logger.Debugf("Create Block filter with %d inputs and %d outputs", len(vin), len(vout))
@@ -1188,7 +1181,6 @@
 	return txs, nil
 }
 
-<<<<<<< HEAD
 // ListTokenIssueTransactions returns transactions which contains token issue info
 func (chain *BlockChain) ListTokenIssueTransactions() ([]*types.Transaction, error) {
 	hashes := chain.filterHolder.ListMatchedBlockHashes([]byte(tokenIssueFilterKey))
@@ -1240,7 +1232,8 @@
 		}
 	}
 	return txs, nil
-=======
+}
+
 // split outputs of txs in the block where applicable
 func (chain *BlockChain) splitBlockOutputs(block *types.Block) {
 	for _, tx := range block.Txs {
@@ -1324,5 +1317,4 @@
 	}
 
 	return false, nil, nil, nil
->>>>>>> 5c7b8790
 }