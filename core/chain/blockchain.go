--- conflicted
+++ resolved
@@ -851,12 +851,8 @@
 		if !utxoRoot.IsEqual(&block.Header.UtxoRoot) &&
 			!(utxoRoot == nil && block.Header.UtxoRoot == zeroHash) {
 			return fmt.Errorf("Invalid utxo state root in block header, have %s, got: %s, "+
-<<<<<<< HEAD
-				"block hash: %s height: %d", block.Header.UtxoRoot, utxoRoot, block.Hash, block.Header.Height)
-=======
 				"block hash: %s height: %d", block.Header.UtxoRoot, utxoRoot, block.BlockHash(),
 				block.Header.Height)
->>>>>>> fcdae529
 		}
 		chain.stateDBCache[block.Header.Height] = stateDB
 		if len(receipts) > 0 {
