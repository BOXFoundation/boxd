--- conflicted
+++ resolved
@@ -25,14 +25,6 @@
 const (
 	BlockMsgChBufferSize = 1024
 
-<<<<<<< HEAD
-	Tail    = "tail_block"
-	Eternal = "eternal_block"
-
-	BlockTableName = "core_block"
-
-=======
->>>>>>> 9bd6e98d
 	MaxTimeOffsetSeconds = 2 * 60 * 60
 	MaxBlockSize         = 32000000
 	CoinbaseLib          = 100
@@ -596,7 +588,7 @@
 	if err != nil {
 		return err
 	}
-	return chain.db.Put([]byte(Eternal), eternal)
+	return chain.db.Put(EternalKey, eternal)
 }
 
 // EternalBlock return chain eternal block.
