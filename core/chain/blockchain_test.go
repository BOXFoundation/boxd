// Copyright (c) 2018 ContentBox Authors.
// Use of this source code is governed by a MIT-style
// license that can be found in the LICENSE file.

package chain

import (
	"testing"

	"github.com/BOXFoundation/boxd/core"
	"github.com/BOXFoundation/boxd/core/types"
	"github.com/BOXFoundation/boxd/crypto"
	_ "github.com/BOXFoundation/boxd/storage/memdb" // init memdb
	"github.com/facebookgo/ensure"
)

// test setup
var (
	_, publicKey, _ = crypto.NewKeyPair()
	minerAddr, _    = types.NewAddressFromPubKey(publicKey)
	blockChain      = NewTestBlockChain()
)

// Test if appending a slice while looping over it using index works.
// Just to make sure compiler is not optimizing len() condition away.
func TestAppendInLoop(t *testing.T) {
	const n = 100
	samples := make([]int, n)
	num := 0
	// loop with index, not range
	for i := 0; i < len(samples); i++ {
		num++
		if i < n {
			// double samples
			samples = append(samples, 0)
		}
	}
	if num != 2*n {
		t.Errorf("Expect looping %d times, but got %d times instead", n, num)
	}
}

<<<<<<< HEAD
// utility function to generate a chain
func genNewChain() *BlockChain {
	dbCfg := &storage.Config{
		Name: "memdb",
		Path: "~/tmp",
	}

	proc := goprocess.WithSignals(os.Interrupt)
	db, _ := storage.NewDatabase(proc, dbCfg)
	blockChain, _ := NewBlockChain(proc, p2p.NewDummyPeer(), db, nil)
	// set sync manager
	blockChain.Setup(&dummySyncManager{})
	return blockChain
}

=======
>>>>>>> 9cf89103
// generate a child block
func nextBlock(parentBlock *types.Block) *types.Block {
	newBlock := types.NewBlock(parentBlock)

	coinbaseTx, _ := CreateCoinbaseTx(minerAddr, parentBlock.Height+1)
	newBlock.Txs = []*types.Transaction{coinbaseTx}
	newBlock.Header.TxsRoot = *CalcTxsHash(newBlock.Txs)
	return newBlock
}

func getTailBlock() *types.Block {
	tailBlock, _ := blockChain.LoadTailBlock()
	return tailBlock
}

func verifyProcessBlock(t *testing.T, newBlock *types.Block, expectedIsMainChain bool,
	expectedIsOrphan bool, expectedErr error, expectedChainHeight uint32, expectedChainTail *types.Block) {

	isMainChain, isOrphan, err := blockChain.ProcessBlock(newBlock, false /* not broadcast */)

	ensure.DeepEqual(t, isMainChain, expectedIsMainChain)
	ensure.DeepEqual(t, isOrphan, expectedIsOrphan)
	ensure.DeepEqual(t, err, expectedErr)
	ensure.DeepEqual(t, blockChain.LongestChainHeight, expectedChainHeight)
	ensure.DeepEqual(t, getTailBlock(), expectedChainTail)
}

// Test blockchain block processing
func TestBlockProcessing(t *testing.T) {
	ensure.NotNil(t, blockChain)
	ensure.True(t, blockChain.LongestChainHeight == 0)

	b0 := getTailBlock()
	ensure.DeepEqual(t, b0, &genesisBlock)

	// try to append an existing block: genesis block
	verifyProcessBlock(t, b0, false, false, core.ErrBlockExists, 0, b0)

	// extend main chain
	// b0 -> b1
	b1 := nextBlock(b0)
	verifyProcessBlock(t, b1, true, false, nil, 1, b1)

	// extend main chain
	// b0 -> b1 -> b2
	b2 := nextBlock(b1)
	verifyProcessBlock(t, b2, true, false, nil, 2, b2)

	// extend side chain: fork from b1
	// b0 -> b1 -> b2
	//		   \-> b2A
	b2A := nextBlock(b1)
	verifyProcessBlock(t, b2A, false, false, nil, 2, b2)

	// reorg: side chain grows longer than main chain
	// b0 -> b1 -> b2
	//		   \-> b2A -> b3A
	b3A := nextBlock(b2A)
	verifyProcessBlock(t, b3A, true, false, nil, 3, b3A)

	// Extend b2 fork twice to make first chain longer and force reorg
	// b0 -> b1 -> b2  -> b3  -> b4
	//		   \-> b2A -> b3A
	b3 := nextBlock(b2)
	verifyProcessBlock(t, b3, false, false, nil, 3, b3A)
	b4 := nextBlock(b3)
	verifyProcessBlock(t, b4, true, false, nil, 4, b4)

	// Third fork
	// b0 -> b1 -> b2  -> b3  ->  b4
	//						  \-> b4B -> b5B
	//		   \-> b2A -> b3A
	b4B := nextBlock(b3)
	verifyProcessBlock(t, b4B, false, false, nil, 4, b4)
	b5B := nextBlock(b4B)
	verifyProcessBlock(t, b5B, true, false, nil, 5, b5B)

	// add b7 -> b8 -> b9 -> b10: added them to orphan pool
	// b0 -> b1 -> b2  -> b3  ->  b4
	//						  \-> b4B -> b5B
	//		   \-> b2A -> b3A
	// b7 -> b8 -> b9 -> b10
	// withhold b6 for now and add it later
	b6 := nextBlock(b5B)
	b7 := nextBlock(b6)
	verifyProcessBlock(t, b7, false, true, nil, 5, b5B)
	b8 := nextBlock(b7)
	verifyProcessBlock(t, b8, false, true, nil, 5, b5B)
	b9 := nextBlock(b8)
	verifyProcessBlock(t, b9, false, true, nil, 5, b5B)
	b10 := nextBlock(b9)
	verifyProcessBlock(t, b10, false, true, nil, 5, b5B)

	// add b7: already exists
	verifyProcessBlock(t, b7, false, false, core.ErrOrphanBlockExists, 5, b5B)

	// add b6:
	// b0 -> b1 -> b2  -> b3  ->  b4
	//						  \-> b4B -> b5B -> b6 -> b7 -> b8 -> b9 -> b10
	//		   \-> b2A -> b3A
	verifyProcessBlock(t, b6, true, false, nil, 10, b10)

	// add b11:
	// b0 -> b1 -> b2  -> b3  ->  b4
	//						  \-> b4B -> b5B -> b6 -> b7 -> b8 -> b9 -> b10 -> b11
	//		   \-> b2A -> b3A
	b11 := nextBlock(b10)
	verifyProcessBlock(t, b11, true, false, nil, 11, b11)

	// Double spend

	// Create a fork that ends with block that generates too much coinbase

	// Create block that spends a transaction from a block that failed to connect (due to containing a double spend)

	// Create block with an otherwise valid transaction in place of where the coinbase must be

	// Create block with no transactions

	// Create block with two coinbase transactions

	// Create block with duplicate transactions

	// Create a block that spends a transaction that does not exist

}<|MERGE_RESOLUTION|>--- conflicted
+++ resolved
@@ -40,24 +40,6 @@
 	}
 }
 
-<<<<<<< HEAD
-// utility function to generate a chain
-func genNewChain() *BlockChain {
-	dbCfg := &storage.Config{
-		Name: "memdb",
-		Path: "~/tmp",
-	}
-
-	proc := goprocess.WithSignals(os.Interrupt)
-	db, _ := storage.NewDatabase(proc, dbCfg)
-	blockChain, _ := NewBlockChain(proc, p2p.NewDummyPeer(), db, nil)
-	// set sync manager
-	blockChain.Setup(&dummySyncManager{})
-	return blockChain
-}
-
-=======
->>>>>>> 9cf89103
 // generate a child block
 func nextBlock(parentBlock *types.Block) *types.Block {
 	newBlock := types.NewBlock(parentBlock)
