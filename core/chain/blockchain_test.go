// Copyright (c) 2018 ContentBox Authors.
// Use of this source code is governed by a MIT-style
// license that can be found in the LICENSE file.

package chain

import (
	"testing"

	"github.com/BOXFoundation/boxd/core"
	"github.com/BOXFoundation/boxd/core/types"
	"github.com/BOXFoundation/boxd/crypto"
	_ "github.com/BOXFoundation/boxd/storage/memdb" // init memdb
	"github.com/facebookgo/ensure"
)

// test setup
var (
	_, publicKey, _ = crypto.NewKeyPair()
	minerAddr, _    = types.NewAddressFromPubKey(publicKey)
	blockChain      = NewTestBlockChain()
)

// Test if appending a slice while looping over it using index works.
// Just to make sure compiler is not optimizing len() condition away.
func TestAppendInLoop(t *testing.T) {
	const n = 100
	samples := make([]int, n)
	num := 0
	// loop with index, not range
	for i := 0; i < len(samples); i++ {
		num++
		if i < n {
			// double samples
			samples = append(samples, 0)
		}
	}
	if num != 2*n {
		t.Errorf("Expect looping %d times, but got %d times instead", n, num)
	}
}

<<<<<<< HEAD
// utility function to generate a chain
func genNewChain() *BlockChain {
	dbCfg := &storage.Config{
		Name: "memdb",
		Path: "~/tmp",
	}

	proc := goprocess.WithSignals(os.Interrupt)
	db, _ := storage.NewDatabase(proc, dbCfg)
	blockChain, _ := NewBlockChain(proc, p2p.NewDummyPeer(), db)
	dummyDpos := &DummyDpos{}
	blockChain.Setup(dummyDpos, &dummySyncManager{})
	return blockChain
}

=======
>>>>>>> 869d5bc0
// generate a child block
func nextBlock(parentBlock *types.Block) *types.Block {
	newBlock := types.NewBlock(parentBlock)

	coinbaseTx, _ := CreateCoinbaseTx(minerAddr.ScriptAddress(), parentBlock.Height+1)
	newBlock.Txs = []*types.Transaction{coinbaseTx}
	newBlock.Header.TxsRoot = *CalcTxsHash(newBlock.Txs)
	return newBlock
}

func getTailBlock() *types.Block {
	tailBlock, _ := blockChain.LoadTailBlock()
	return tailBlock
}

func verifyProcessBlock(t *testing.T, newBlock *types.Block, expectedIsMainChain bool,
	expectedIsOrphan bool, expectedErr error, expectedChainHeight uint32, expectedChainTail *types.Block) {

	isMainChain, isOrphan, err := blockChain.ProcessBlock(newBlock, false /* not broadcast */)

	ensure.DeepEqual(t, isMainChain, expectedIsMainChain)
	ensure.DeepEqual(t, isOrphan, expectedIsOrphan)
	ensure.DeepEqual(t, err, expectedErr)
	ensure.DeepEqual(t, blockChain.LongestChainHeight, expectedChainHeight)
	ensure.DeepEqual(t, getTailBlock(), expectedChainTail)
}

// Test blockchain block processing
func TestBlockProcessing(t *testing.T) {
	ensure.NotNil(t, blockChain)
	ensure.True(t, blockChain.LongestChainHeight == 0)

	b0 := getTailBlock()
	ensure.DeepEqual(t, b0, &genesisBlock)

	// try to append an existing block: genesis block
	verifyProcessBlock(t, b0, false, false, core.ErrBlockExists, 0, b0)

	// extend main chain
	// b0 -> b1
	b1 := nextBlock(b0)
	verifyProcessBlock(t, b1, true, false, nil, 1, b1)

	// extend main chain
	// b0 -> b1 -> b2
	b2 := nextBlock(b1)
	verifyProcessBlock(t, b2, true, false, nil, 2, b2)

	// extend side chain: fork from b1
	// b0 -> b1 -> b2
	//		   \-> b2A
	b2A := nextBlock(b1)
	verifyProcessBlock(t, b2A, false, false, core.ErrBlockExists, 2, b2)

	// reorg: side chain grows longer than main chain
	// b0 -> b1 -> b2
	//		   \-> b2A -> b3A
	b3A := nextBlock(b2A)
	verifyProcessBlock(t, b3A, true, false, nil, 3, b3A)

	// Extend b2 fork twice to make first chain longer and force reorg
	// b0 -> b1 -> b2  -> b3  -> b4
	//		   \-> b2A -> b3A
	b3 := nextBlock(b2)
	verifyProcessBlock(t, b3, false, false, core.ErrBlockExists, 3, b3A)
	b4 := nextBlock(b3)
	verifyProcessBlock(t, b4, true, false, nil, 4, b4)

	// Third fork
	// b0 -> b1 -> b2  -> b3  ->  b4
	//						  \-> b4B -> b5B
	//		   \-> b2A -> b3A
	b4B := nextBlock(b3)
	verifyProcessBlock(t, b4B, false, false, core.ErrBlockExists, 4, b4)
	b5B := nextBlock(b4B)
	verifyProcessBlock(t, b5B, true, false, nil, 5, b5B)

	// add b7 -> b8 -> b9 -> b10: added them to orphan pool
	// b0 -> b1 -> b2  -> b3  ->  b4
	//						  \-> b4B -> b5B
	//		   \-> b2A -> b3A
	// b7 -> b8 -> b9 -> b10
	// withhold b6 for now and add it later
	b6 := nextBlock(b5B)
	b7 := nextBlock(b6)
	verifyProcessBlock(t, b7, false, true, nil, 5, b5B)
	b8 := nextBlock(b7)
	verifyProcessBlock(t, b8, false, true, nil, 5, b5B)
	b9 := nextBlock(b8)
	verifyProcessBlock(t, b9, false, true, nil, 5, b5B)
	b10 := nextBlock(b9)
	verifyProcessBlock(t, b10, false, true, nil, 5, b5B)

	// add b7: already exists
	verifyProcessBlock(t, b7, false, false, core.ErrOrphanBlockExists, 5, b5B)

	// add b6:
	// b0 -> b1 -> b2  -> b3  ->  b4
	//						  \-> b4B -> b5B -> b6 -> b7 -> b8 -> b9 -> b10
	//		   \-> b2A -> b3A
	verifyProcessBlock(t, b6, true, false, nil, 10, b10)

	// add b11:
	// b0 -> b1 -> b2  -> b3  ->  b4
	//						  \-> b4B -> b5B -> b6 -> b7 -> b8 -> b9 -> b10 -> b11
	//		   \-> b2A -> b3A
	b11 := nextBlock(b10)
	verifyProcessBlock(t, b11, true, false, nil, 11, b11)

	// Double spend

	// Create a fork that ends with block that generates too much coinbase

	// Create block that spends a transaction from a block that failed to connect (due to containing a double spend)

	// Create block with an otherwise valid transaction in place of where the coinbase must be

	// Create block with no transactions

	// Create block with two coinbase transactions

	// Create block with duplicate transactions

	// Create a block that spends a transaction that does not exist

}

type DummyDpos struct{}

func (dpos *DummyDpos) Run() error { return nil }

func (dpos *DummyDpos) Stop() {}

func (dpos *DummyDpos) StoreCandidateContext(*crypto.HashType) error { return nil }

func (dpos *DummyDpos) VerifySign(*types.Block) (bool, error) { return true, nil }

func (dpos *DummyDpos) RecoverMint() {}

func (dpos *DummyDpos) StopMint() {}

func (dpos *DummyDpos) BroadcastEternalMsgToMiners(block *types.Block) error { return nil }

func (dpos *DummyDpos) ValidateMiner() bool { return true }<|MERGE_RESOLUTION|>--- conflicted
+++ resolved
@@ -40,24 +40,6 @@
 	}
 }
 
-<<<<<<< HEAD
-// utility function to generate a chain
-func genNewChain() *BlockChain {
-	dbCfg := &storage.Config{
-		Name: "memdb",
-		Path: "~/tmp",
-	}
-
-	proc := goprocess.WithSignals(os.Interrupt)
-	db, _ := storage.NewDatabase(proc, dbCfg)
-	blockChain, _ := NewBlockChain(proc, p2p.NewDummyPeer(), db)
-	dummyDpos := &DummyDpos{}
-	blockChain.Setup(dummyDpos, &dummySyncManager{})
-	return blockChain
-}
-
-=======
->>>>>>> 869d5bc0
 // generate a child block
 func nextBlock(parentBlock *types.Block) *types.Block {
 	newBlock := types.NewBlock(parentBlock)
@@ -183,22 +165,4 @@
 
 	// Create a block that spends a transaction that does not exist
 
-}
-
-type DummyDpos struct{}
-
-func (dpos *DummyDpos) Run() error { return nil }
-
-func (dpos *DummyDpos) Stop() {}
-
-func (dpos *DummyDpos) StoreCandidateContext(*crypto.HashType) error { return nil }
-
-func (dpos *DummyDpos) VerifySign(*types.Block) (bool, error) { return true, nil }
-
-func (dpos *DummyDpos) RecoverMint() {}
-
-func (dpos *DummyDpos) StopMint() {}
-
-func (dpos *DummyDpos) BroadcastEternalMsgToMiners(block *types.Block) error { return nil }
-
-func (dpos *DummyDpos) ValidateMiner() bool { return true }+}