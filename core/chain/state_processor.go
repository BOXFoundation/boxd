// Copyright (c) 2018 ContentBox Authors.
// Use of this source code is governed by a MIT-style
// license that can be found in the LICENSE file.

package chain

import (
	"encoding/hex"
	"encoding/json"
	"errors"
	"fmt"
	"math/big"

	"github.com/BOXFoundation/boxd/boxd/eventbus"
	"github.com/BOXFoundation/boxd/core"
	"github.com/BOXFoundation/boxd/core/txlogic"
	"github.com/BOXFoundation/boxd/core/types"
	state "github.com/BOXFoundation/boxd/core/worldstate"
	"github.com/BOXFoundation/boxd/crypto"
	"github.com/BOXFoundation/boxd/script"
	"github.com/BOXFoundation/boxd/storage"
	"github.com/BOXFoundation/boxd/util/bloom"
	"github.com/BOXFoundation/boxd/vm"
)

// define const.
const (
	VoutLimit = 1000
)

// StateProcessor is a basic Processor, which takes care of transitioning
// state from one point to another.
type StateProcessor struct {
	bc  *BlockChain
	cfg vm.Config
}

// NewStateProcessor initialises a new StateProcessor.
func NewStateProcessor(bc *BlockChain) *StateProcessor {
	return &StateProcessor{
		bc:  bc,
		cfg: bc.vmConfig,
	}
}

// Process processes the state changes using the statedb.
func (sp *StateProcessor) Process(
	block *types.Block, stateDB *state.StateDB, utxoSet *UtxoSet,
) (types.Receipts, uint64, []*types.Transaction, error) {

	var (
<<<<<<< HEAD
		usedGas  uint64
		receipts types.Receipts
		utxoTxs  []*types.Transaction
		err      error
=======
		usedGas   uint64
		sumGas    uint64
		receipts  types.Receipts
		utxoTxs   []*types.Transaction
		invalidTx *types.Transaction
		err       error
>>>>>>> 9a684984
	)
	header := block.Header
	for i, tx := range block.Txs {
		if sumGas > core.MaxBlockGasLimit {
			logger.Warnf("block %s:%d used very higher gas, now used %d, index: %d/%d)",
				block.BlockHash(), block.Header.Height, sumGas, i, len(block.Txs))
			return nil, 0, nil, core.ErrOutOfBlockGasLimit
		}
		vmTx, err1 := ExtractVMTransaction(tx)
		if err1 != nil {
			err = err1
			invalidTx = tx
			break
		}
		if vmTx == nil {
			sumGas += core.TransferFee
			continue
		}
		if vmTx.Nonce() != stateDB.GetNonce(*vmTx.From())+1 {
			err = fmt.Errorf("incorrect nonce(%d, %d in statedb) in tx: %s",
				vmTx.Nonce(), stateDB.GetNonce(*vmTx.From()), vmTx.OriginTxHash())
			invalidTx = tx
			break
		}
		thash, err1 := tx.TxHash()
		if err1 != nil {
			err = err1
			invalidTx = tx
			break
		}
		if block.Hash == nil {
			stateDB.Prepare(*thash, crypto.HashType{}, i)
		} else {
			stateDB.Prepare(*thash, *block.Hash, i)
		}
		receipt, gasUsedPerTx, _, txs, err1 :=
			ApplyTransaction(vmTx, header, sp.bc, stateDB, sp.cfg, utxoSet)
		if err1 != nil {
			err = err1
			invalidTx = tx
			break
		}
		if len(txs) > 0 {
			utxoTxs = append(utxoTxs, txs...)
		}
<<<<<<< HEAD
		usedGas += vmTx.GasPrice().Uint64() * gasUsedPerTx
=======
		gasThisTx := vmTx.GasPrice().Uint64() * gasUsedPerTx
		usedGas += gasThisTx
		sumGas += gasThisTx
>>>>>>> 9a684984
		receipt.WithTxIndex(uint32(i)).WithBlockHash(block.BlockHash()).
			WithBlockHeight(block.Header.Height)
		receipts = append(receipts, receipt)
	}

	if err != nil {
		sp.notifyInvalidTx(invalidTx)
		return nil, 0, nil, err
	}

	return receipts, usedGas, utxoTxs, nil
}

func (sp *StateProcessor) notifyInvalidTx(tx *types.Transaction) {
	sp.bc.bus.Publish(eventbus.TopicChainUpdate, tx, true)
}

// ApplyTransaction attempts to apply a transaction to the given state database
// and uses the input parameters for its environment.
func ApplyTransaction(
	tx *types.VMTransaction, header *types.BlockHeader, bc *BlockChain,
	statedb *state.StateDB, cfg vm.Config, utxoSet *UtxoSet,
) (*types.Receipt, uint64, uint64, []*types.Transaction, error) {

	var txs []*types.Transaction
	defer func() {
		Transfers = make(map[types.AddressHash][]*TransferInfo)
	}()
	context := NewEVMContext(tx, header, bc)
	vmenv := vm.NewEVM(context, statedb, cfg)
	//logger.Infof("ApplyMessage tx: %+v, header: %+v", tx, header)
	ret, gasUsed, gasRemainingFee, fail, gasRefundTx, err := ApplyMessage(vmenv, tx)
	if err != nil {
		logger.Warn(err)
		return nil, 0, 0, nil, err
	}
	logger.Infof("result for ApplyMessage msg %s, gasUsed: %d, gasRemainingFee:"+
		" %d, failed: %t, return: %s", tx, gasUsed, gasRemainingFee, fail, hex.EncodeToString(ret))
	if gasRefundTx != nil {
		txHash, _ := gasRefundTx.TxHash()
		logger.Infof("gasRefund tx: %s", txHash)
		txs = append(txs, gasRefundTx)
	}

	var contractAddr *types.AddressHash
	deployed := tx.Type() == types.ContractCreationType
	if deployed {
		contractAddr = types.CreateAddress(*tx.From(), tx.Nonce())
	} else {
		contractAddr = tx.To()
	}
	if !fail && len(Transfers) > 0 {
		internalTxs, err := createUtxoTx(utxoSet, bc.contractAddrFilter, bc.db)
		if err != nil {
			logger.Warn(err)
			return nil, 0, 0, nil, err
		}
		txs = append(txs, internalTxs...)
	} else if fail && tx.Value().Uint64() > 0 { // tx failed
		internalTxs, err := createRefundTx(tx, utxoSet, contractAddr)
		if err != nil {
			logger.Warn(err)
			return nil, 0, 0, nil, err
		}
		txs = append(txs, internalTxs)
	}
	txhash := tx.OriginTxHash()
	logs := statedb.GetLogs(*txhash)
	logsBytes, _ := json.Marshal(logs)
	logger.Infof("tx %s contract logs: %s", txhash, string(logsBytes))
	receipt := types.NewReceipt(tx.OriginTxHash(), contractAddr, deployed, fail,
		gasUsed, statedb.GetLogs(*txhash))

	return receipt, gasUsed, gasRemainingFee, txs, nil
}

func createUtxoTx(
	utxoSet *UtxoSet, contractAddrFilter bloom.Filter, db storage.Reader,
) ([]*types.Transaction, error) {

	var txs []*types.Transaction
	for _, v := range Transfers {
		if len(v) > VoutLimit {
			txNumber := len(v)/VoutLimit + 1
			for i := 0; i < txNumber; i++ {
				var end int
				begin := i * VoutLimit
				if (i+1)*VoutLimit < len(v) {
					end = (i + 1) * VoutLimit
				} else {
					end = len(v) - begin
				}
				tx, err := makeTx(v, begin, end, utxoSet, contractAddrFilter, db)
				if err != nil {
					logger.Error("create utxo tx error: ", err)
					return nil, err
				}
				txs = append(txs, tx)
			}
		} else {
			tx, err := makeTx(v, 0, len(v), utxoSet, contractAddrFilter, db)
			if err != nil {
				logger.Error("create utxo tx error: ", err)
				return nil, err
			}
			txs = append(txs, tx)
		}
	}
	return txs, nil
}

func createRefundTx(
	vmtx *types.VMTransaction, utxoSet *UtxoSet, contractAddr *types.AddressHash,
) (*types.Transaction, error) {

	hash := types.NormalizeAddressHash(contractAddr)
	outPoint := *types.NewOutPoint(hash, 0)
	utxoWrap, ok := utxoSet.utxoMap[outPoint]
	if !ok {
		return nil, errors.New("contract utxo does not exist")
	}
	if utxoWrap.Value() < vmtx.Value().Uint64() {
		contractAddrB, _ := types.NewContractAddressFromHash(contractAddr[:])
		logger.Errorf("contractAddr %s balance: %d, vmtx value: %d",
			contractAddrB, utxoWrap.Value(), vmtx.Value().Uint64())
		return nil, errors.New("Insufficient balance of smart contract")
	}
	value := utxoWrap.Value() - vmtx.Value().Uint64()
	utxoWrap.SetValue(value)
	utxoSet.utxoMap[outPoint] = utxoWrap

	vin := &types.TxIn{
		PrevOutPoint: outPoint,
		ScriptSig:    *script.MakeContractScriptSig(),
	}
	vout := &types.TxOut{
		Value:        vmtx.Value().Uint64(),
		ScriptPubKey: *script.PayToPubKeyHashScript(vmtx.From().Bytes()),
	}
	tx := new(types.Transaction)
	tx.Vin = append(tx.Vin, vin)
	tx.Vout = append(tx.Vout, vout)
	return tx, nil
}

func makeTx(
	transferInfos []*TransferInfo, voutBegin int, voutEnd int, utxoSet *UtxoSet,
	contractAddrFilter bloom.Filter, db storage.Reader,
) (*types.Transaction, error) {

	from := &transferInfos[0].from
	hash := types.NormalizeAddressHash(from)
	if hash.IsEqual(&zeroHash) {
		return nil, errors.New("makeTx] Invalid contract address for from")
	}
	inOp := types.NewOutPoint(hash, 0)
	utxoSet.contractUtxos[*inOp] = struct{}{}
	fromUtxoWrap, ok := utxoSet.utxoMap[*inOp]
	if !ok {
		wrap, err := fetchUtxoWrapFromDB(db, inOp)
		if err != nil || wrap == nil {
			return nil, fmt.Errorf("makeTx] fetch from contract %x utxo error: %v or nil", from, err)
		}
		utxoSet.utxoMap[*inOp] = wrap
		fromUtxoWrap = wrap
	}
	var vouts []*types.TxOut
	for i := voutBegin; i < voutEnd; i++ {
		to := &transferInfos[i].to
		if *to == types.ZeroAddressHash {
			return nil, fmt.Errorf("makeTx] to contract is zero address")
		}
		var spk *script.Script
		if IsContractAddr(to, contractAddrFilter, db, utxoSet) {
			spk, _ = script.MakeContractScriptPubkey(from, to, 0, 1, 0, 0)
			outOp := types.NewOutPoint(types.NormalizeAddressHash(to), 0)
			utxoSet.contractUtxos[*outOp] = struct{}{}
			// update contract utxowrap in utxoSet
			if _, ok := utxoSet.utxoMap[*outOp]; !ok {
				wrap, err := fetchUtxoWrapFromDB(db, outOp)
				if err != nil || wrap == nil {
					return nil, fmt.Errorf("makeTx] fetch to contract %x utxo error: %v or nil", to, err)
				}
				utxoSet.utxoMap[*outOp] = wrap
			}
		} else {
			spk = script.PayToPubKeyHashScript(to.Bytes())
		}
		toValue := transferInfos[i].value
		vout := types.NewTxOut(toValue, *spk)
		vouts = append(vouts, vout)
		fromValue := fromUtxoWrap.Value() - toValue
		if fromValue > fromUtxoWrap.Value() {
			return nil, fmt.Errorf("makeTx] balance of from %x is insufficient,"+
				" now %d, need %d to %s", from[:], fromUtxoWrap.Value(), toValue, to[:])
		}
		fromUtxoWrap.SetValue(fromValue)
	}
	vin := &types.TxIn{
		PrevOutPoint: *inOp,
		ScriptSig:    *script.MakeContractScriptSig(),
	}
	tx := new(types.Transaction)
	tx.Vin = append(tx.Vin, vin)
	tx.Vout = append(tx.Vout, vouts...)
	return tx, nil
}

// ExtractVMTransaction extract Transaction to VMTransaction
func ExtractVMTransaction(
	tx *types.Transaction, ownerTxs ...*types.Transaction,
) (*types.VMTransaction, error) {
	// check
	contractVout, err := txlogic.CheckAndGetContractVout(tx)
	if err != nil {
		return nil, err
	}
	if contractVout == nil { // non-contract tx
		return nil, nil
	}
	txHash, _ := tx.TxHash()
	// take only one contract vout in a transaction
	p, t, e := script.NewScriptFromBytes(contractVout.ScriptPubKey).ParseContractParams()
	if e != nil {
		return nil, e
	}
	if tx.Data == nil || len(tx.Data.Content) == 0 {
		return nil, core.ErrContractDataNotFound
	}
	vmTx := types.NewVMTransaction(big.NewInt(int64(contractVout.Value)),
		big.NewInt(int64(p.GasPrice)), p.GasLimit, p.Nonce, txHash,
		t, tx.Data.Content).WithFrom(p.From)
	if t == types.ContractCallType {
		vmTx.WithTo(p.To)
	}
	return vmTx, nil
}<|MERGE_RESOLUTION|>--- conflicted
+++ resolved
@@ -49,19 +49,12 @@
 ) (types.Receipts, uint64, []*types.Transaction, error) {
 
 	var (
-<<<<<<< HEAD
-		usedGas  uint64
-		receipts types.Receipts
-		utxoTxs  []*types.Transaction
-		err      error
-=======
 		usedGas   uint64
 		sumGas    uint64
 		receipts  types.Receipts
 		utxoTxs   []*types.Transaction
 		invalidTx *types.Transaction
 		err       error
->>>>>>> 9a684984
 	)
 	header := block.Header
 	for i, tx := range block.Txs {
@@ -107,13 +100,9 @@
 		if len(txs) > 0 {
 			utxoTxs = append(utxoTxs, txs...)
 		}
-<<<<<<< HEAD
-		usedGas += vmTx.GasPrice().Uint64() * gasUsedPerTx
-=======
 		gasThisTx := vmTx.GasPrice().Uint64() * gasUsedPerTx
 		usedGas += gasThisTx
 		sumGas += gasThisTx
->>>>>>> 9a684984
 		receipt.WithTxIndex(uint32(i)).WithBlockHash(block.BlockHash()).
 			WithBlockHeight(block.Header.Height)
 		receipts = append(receipts, receipt)
