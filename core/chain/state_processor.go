--- conflicted
+++ resolved
@@ -100,12 +100,8 @@
 	if !fail && len(Transfers) > 0 {
 		internalTxs, err := createUtxoTx(utxoSet)
 		if err != nil {
-<<<<<<< HEAD
+			logger.Warn(err)
 			return 0, 0, nil, nil, err
-=======
-			logger.Warn(err)
-			return 0, 0, nil, err
->>>>>>> 8aff6f33
 		}
 		txs = append(txs, internalTxs...)
 	} else if fail && tx.Value().Uint64() > 0 { // tx failed
