// Copyright (c) 2018 ContentBox Authors.
// Use of this source code is governed by a MIT-style
// license that can be found in the LICENSE file.

package chain

import (
	"fmt"

	"github.com/BOXFoundation/boxd/core/types"
	"github.com/BOXFoundation/boxd/crypto"
	"github.com/BOXFoundation/boxd/storage/key"
)

const (
	readable = true // readable db key or compact key
)

const (
	// BlockTableName is the table name of db to store block chain data
	BlockTableName = "core"

	// Tail is the db key name of tail block
	Tail = "/tail"

	// Eternal is the db key name of eternal block
	Eternal = "/eternal"

	// Period is the db key name of current period
	Period = "/period/current"

	// BlockPrefix is the key prefix of database key to store block content
	// /bk/{hex encoded block hash}
	// e.g.
	// key: /bk/005973c44c4879b137c3723c96d2e341eeaf83fe58845b2975556c9f3bd640bb
	// value: block binary
	BlockPrefix = "/bk"

	// BlockHashPrefix is the key prefix of database key to store block hash of specified height
	// /bh/{hex encoded height}
	//e.g.
	// key: /bh/3e2d
	// value: block hash binary
	BlockHashPrefix = "/bh"

	// TxIndexPrefix is the key prefix of database key to store tx index
	// /ti/{hex encoded tx hash}
	// e.g.
	// key: /ti/1113b8bdad74cdc045e64e09b3e2f0502d1b7f9bd8123b28239a3360bd3a8757
	// value: 4 bytes height + 4 bytes index in txs
	TxIndexPrefix = "/ti"

	// UtxoPrefix is the key prefix of database key to store utxo content
	// /ut/{hex encoded tx hash}/{vout index}
	// e.g.
	// key: /ut/1113b8bdad74cdc045e64e09b3e2f0502d1b7f9bd8123b28239a3360bd3a8757/2
	// value: utxo wrapper
	UtxoPrefix = "/ut"

	// CandidatesPrefix is the key prefix of database key to store candidates
	CandidatesPrefix = "/candidates"
	// FilterPrefix is the key prefix of block bloom filter to store a filter bytes
	// /bf/{hex encoded block hash}
	// e.g.
	// key: /bf/1113b8bdad74cdc045e64e09b3e2f0502d1b7f9bd8123b28239a3360bd3a8757
	// value: crypto hash
	FilterPrefix = "/bf"
)

var blkBase = key.NewKey(BlockPrefix)
var blkHashBase = key.NewKey(BlockHashPrefix)
var txixBase = key.NewKey(TxIndexPrefix)
var utxoBase = key.NewKey(UtxoPrefix)
var candidatesBase = key.NewKey(CandidatesPrefix)

<<<<<<< HEAD
var filterBase = key.NewKey(FilterPrefix)
var genesisBlockKey = BlockKey(genesisBlock.BlockHash())
=======
var genesisBlockKey = BlockKey(GenesisBlock.BlockHash())
>>>>>>> ec5de72c

// TailKey is the db key to stoare tail block content
var TailKey = []byte(Tail)

// EternalKey is the db key to stoare eternal block content
var EternalKey = []byte(Eternal)

// PeriodKey is the db key to stoare current period contex content
var PeriodKey = []byte(Period)

// BlockKey returns the db key to stoare block content of the hash
func BlockKey(h *crypto.HashType) []byte {
	return blkBase.ChildString(h.String()).Bytes()
}

// BlockHashKey returns the db key to stoare block hash content of the height
func BlockHashKey(height uint32) []byte {
	return blkHashBase.ChildString(fmt.Sprintf("%x", height)).Bytes()
}

// TxIndexKey returns the db key to stoare tx index of the hash
func TxIndexKey(h *crypto.HashType) []byte {
	return txixBase.ChildString(h.String()).Bytes()
}

// UtxoKey returns the db key to stoare utxo content of the Outpoint
func UtxoKey(op *types.OutPoint) []byte {
	return utxoBase.ChildString(op.Hash.String()).ChildString(fmt.Sprintf("%x", op.Index)).Bytes()
}

// CandidatesKey returns the db key to stoare candidates.
func CandidatesKey(h *crypto.HashType) []byte {
	return candidatesBase.ChildString(h.String()).Bytes()
}

// FilterKey returns the db key to store bloom filter of block
func FilterKey(hash crypto.HashType) []byte {
	if readable {
		return filterBase.ChildString(hash.String()).Bytes()
	}
	buf := filterBase.Base().Bytes()
	buf = append(buf[:], hash.GetBytes()...)
	return buf
}<|MERGE_RESOLUTION|>--- conflicted
+++ resolved
@@ -72,13 +72,8 @@
 var txixBase = key.NewKey(TxIndexPrefix)
 var utxoBase = key.NewKey(UtxoPrefix)
 var candidatesBase = key.NewKey(CandidatesPrefix)
-
-<<<<<<< HEAD
 var filterBase = key.NewKey(FilterPrefix)
-var genesisBlockKey = BlockKey(genesisBlock.BlockHash())
-=======
 var genesisBlockKey = BlockKey(GenesisBlock.BlockHash())
->>>>>>> ec5de72c
 
 // TailKey is the db key to stoare tail block content
 var TailKey = []byte(Tail)
