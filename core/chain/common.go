// Copyright (c) 2018 ContentBox Authors.
// Use of this source code is governed by a MIT-style
// license that can be found in the LICENSE file.

package chain

import (
	"bytes"
	"math"
	"os"

	"github.com/BOXFoundation/boxd/core"
<<<<<<< HEAD
	"github.com/BOXFoundation/boxd/core/abi"
	"github.com/BOXFoundation/boxd/core/pb"
=======
	corepb "github.com/BOXFoundation/boxd/core/pb"
>>>>>>> bc4cbc87
	"github.com/BOXFoundation/boxd/core/types"
	"github.com/BOXFoundation/boxd/crypto"
	"github.com/BOXFoundation/boxd/script"
	"github.com/BOXFoundation/boxd/util"
)

var (
	// zeroHash is the zero value for a hash
	zeroHash crypto.HashType

	// TotalSupply is the total supply of box: 3 billion
	TotalSupply = (uint64)(3e9 * core.DuPerBox)

	// CoinbaseMaturity coinbase only spendable after this many blocks
	CoinbaseMaturity = (uint32)(0)

	// BaseSubsidy is the starting subsidy amount for mined blocks.
	// This value is halved every SubsidyReductionInterval blocks.
	BaseSubsidy = (uint64)(50 * core.DuPerBox)
)

// isNullOutPoint determines whether or not a previous transaction output point is set.
func isNullOutPoint(outPoint *types.OutPoint) bool {
	return outPoint.Index == math.MaxUint32 && outPoint.Hash == zeroHash
}

// IsCoinBase determines whether or not a transaction is a coinbase.
func IsCoinBase(tx *types.Transaction) bool {
	// A coin base must only have one transaction input.
	if len(tx.Vin) != 1 {
		return false
	}

	// The previous output of a coin base must have a max value index and a zero hash.
	return isNullOutPoint(&tx.Vin[0].PrevOutPoint)
}

// CalcTxsHash calculate txsHash in block.
func CalcTxsHash(txs []*types.Transaction) *crypto.HashType {

	hashs := make([]*crypto.HashType, len(txs))
	for index := range txs {
		hash, _ := txs[index].TxHash()
		hashs[index] = hash
	}
	txsHash := util.BuildMerkleRoot(hashs)
	return txsHash[len(txsHash)-1]
}

// CalcBlockSubsidy returns the subsidy amount a block at the provided height should have.
func CalcBlockSubsidy(height uint32) uint64 {
	return BaseSubsidy >> uint(height/core.SubsidyReductionInterval)
}

// CreateCoinbaseTx creates a coinbase give bookkeeper address and block height
func CreateCoinbaseTx(addr []byte, blockHeight uint32) (*types.Transaction, error) {
	var pkScript []byte
	blockReward := CalcBlockSubsidy(blockHeight)
	coinbaseScriptSig := script.StandardCoinbaseSignatureScript(blockHeight)
	pkScript = *script.PayToPubKeyHashScript(addr)

	tx := &types.Transaction{
		Version: 1,
		Vin: []*types.TxIn{
			{
				PrevOutPoint: types.OutPoint{
					Hash:  zeroHash,
					Index: math.MaxUint32,
				},
				ScriptSig: *coinbaseScriptSig,
				Sequence:  math.MaxUint32,
			},
		},
		Vout: []*corepb.TxOut{
			{
				Value:        blockReward,
				ScriptPubKey: pkScript,
			},
		},
	}
	return tx, nil
}

<<<<<<< HEAD
func readAbi(filename string) (*abi.ABI, error) {

	abiFile, err := os.Open(filename)
	if err != nil {
		return nil, err
	}
	defer abiFile.Close()
	abiObj, err := abi.JSON(abiFile)
	if err != nil {
		return nil, err
	}
	return &abiObj, err
}
=======
// return the number of signature operations for all transaction
// input and output scripts in the provided transaction.
//func countSigOps(tx *types.Transaction) int {
//	// Accumulate the number of signature operations in all transaction inputs.
//	totalSigOps := 0
//	for _, txIn := range tx.Vin {
//		numSigOps := script.NewScriptFromBytes(txIn.ScriptSig).GetSigOpCount()
//		totalSigOps += numSigOps
//	}
//
//	// Accumulate the number of signature operations in all transaction outputs.
//	for _, txOut := range tx.Vout {
//		numSigOps := script.NewScriptFromBytes(txOut.ScriptPubKey).GetSigOpCount()
//		totalSigOps += numSigOps
//	}
//
//	return totalSigOps
//}
>>>>>>> bc4cbc87

// // MakeCoinbaseTx creates a coinbase give bookkeeper address and block height
// func MakeCoinbaseTx(amount uint64, nonce uint64, blockHeight uint32) (*types.Transaction, error) {
// 	abiObj, err := readAbi()
// 	if err != nil {
// 		return nil, err
// 	}
// 	code, err := abiObj.Pack("calcBonus")
// 	if err != nil {
// 		return nil, err
// 	}
// 	coinbaseScriptSig := script.StandardCoinbaseSignatureScript(blockHeight)
// 	vout, err := txlogic.MakeContractCallVout(ContractAddr.String(), amount, 1e9, 0, nonce, code)
// 	if err != nil {
// 		return nil, err
// 	}
// 	tx := &types.Transaction{
// 		Version: 1,
// 		Vin: []*types.TxIn{
// 			{
// 				PrevOutPoint: types.OutPoint{
// 					Hash:  zeroHash,
// 					Index: math.MaxUint32,
// 				},
// 				ScriptSig: *coinbaseScriptSig,
// 				Sequence:  math.MaxUint32,
// 			},
// 		},
// 		Vout: []*corepb.TxOut{vout},
// 	}
// 	return tx, nil
// }

// return the number of signature operations for all transaction
// input and output scripts in the provided transaction.
//func countSigOps(tx *types.Transaction) int {
//	// Accumulate the number of signature operations in all transaction inputs.
//	totalSigOps := 0
//	for _, txIn := range tx.Vin {
//		numSigOps := script.NewScriptFromBytes(txIn.ScriptSig).GetSigOpCount()
//		totalSigOps += numSigOps
//	}
//
//	// Accumulate the number of signature operations in all transaction outputs.
//	for _, txOut := range tx.Vout {
//		numSigOps := script.NewScriptFromBytes(txOut.ScriptPubKey).GetSigOpCount()
//		totalSigOps += numSigOps
//	}
//
//	return totalSigOps
//}

// MarshalTxIndex writes Tx height and index to bytes
func MarshalTxIndex(height, index uint32) (data []byte, err error) {
	var buf bytes.Buffer
	if err := util.WriteUint32(&buf, height); err != nil {
		return nil, err
	}
	if err := util.WriteUint32(&buf, index); err != nil {
		return nil, err
	}

	return buf.Bytes(), nil
}

// UnmarshalTxIndex return tx index from bytes
func UnmarshalTxIndex(data []byte) (height uint32, index uint32, err error) {
	buf := bytes.NewBuffer(data)
	if height, err = util.ReadUint32(buf); err != nil {
		return
	}
	if index, err = util.ReadUint32(buf); err != nil {
		return
	}
	return
}

// MarshalMissData writes miss rate data to bytes
func MarshalMissData(height, miss uint32, ts int64) (data []byte, err error) {
	var buf bytes.Buffer
	if err := util.WriteUint32(&buf, height); err != nil {
		return nil, err
	}
	if err := util.WriteUint32(&buf, miss); err != nil {
		return nil, err
	}
	if err := util.WriteInt64(&buf, ts); err != nil {
		return nil, err
	}

	return buf.Bytes(), nil
}

// UnmarshalMissData return tx index from bytes
func UnmarshalMissData(data []byte) (height uint32, miss uint32, ts int64, err error) {
	buf := bytes.NewBuffer(data)
	if height, err = util.ReadUint32(buf); err != nil {
		return
	}
	if miss, err = util.ReadUint32(buf); err != nil {
		return
	}
	ts, err = util.ReadInt64(buf)
	return
}<|MERGE_RESOLUTION|>--- conflicted
+++ resolved
@@ -10,12 +10,8 @@
 	"os"
 
 	"github.com/BOXFoundation/boxd/core"
-<<<<<<< HEAD
 	"github.com/BOXFoundation/boxd/core/abi"
 	"github.com/BOXFoundation/boxd/core/pb"
-=======
-	corepb "github.com/BOXFoundation/boxd/core/pb"
->>>>>>> bc4cbc87
 	"github.com/BOXFoundation/boxd/core/types"
 	"github.com/BOXFoundation/boxd/crypto"
 	"github.com/BOXFoundation/boxd/script"
@@ -99,7 +95,6 @@
 	return tx, nil
 }
 
-<<<<<<< HEAD
 func readAbi(filename string) (*abi.ABI, error) {
 
 	abiFile, err := os.Open(filename)
@@ -113,7 +108,7 @@
 	}
 	return &abiObj, err
 }
-=======
+
 // return the number of signature operations for all transaction
 // input and output scripts in the provided transaction.
 //func countSigOps(tx *types.Transaction) int {
@@ -132,7 +127,6 @@
 //
 //	return totalSigOps
 //}
->>>>>>> bc4cbc87
 
 // // MakeCoinbaseTx creates a coinbase give bookkeeper address and block height
 // func MakeCoinbaseTx(amount uint64, nonce uint64, blockHeight uint32) (*types.Transaction, error) {
