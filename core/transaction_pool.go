--- conflicted
+++ resolved
@@ -124,16 +124,10 @@
 }
 
 // Potentially accept the transaction to the memory pool.
-<<<<<<< HEAD
-func (tx_pool *TransactionPool) maybeAcceptTx(tx *types.Transaction, broadcast bool) error {
+func (tx_pool *TransactionPool) maybeAcceptTx(tx *types.MsgTx, broadcast bool) error {
 	tx_pool.txMutex.Lock()
 	defer tx_pool.txMutex.Unlock()
-
-	txHash := tx.Hash
-=======
-func (tx_pool *TransactionPool) maybeAcceptTx(tx *types.MsgTx, broadcast bool) error {
 	txHash, _ := tx.MsgTxHash()
->>>>>>> f5d546c8
 
 	// Don't accept the transaction if it already exists in the pool.
 	// This applies to orphan transactions as well
