--- conflicted
+++ resolved
@@ -97,22 +97,8 @@
 }
 
 func (tx_pool *TransactionPool) processTxMsg(msg p2p.Message) error {
-<<<<<<< HEAD
-	msgTx := new(types.MsgTx)
-	if err := msgTx.Unmarshal(msg.Body()); err != nil {
-		return err
-	}
-	tx, err := types.NewTx(msgTx)
-	if err != nil {
-=======
-	body := msg.Body()
-	pbtx := new(corepb.Transaction)
-	if err := proto.Unmarshal(body, pbtx); err != nil {
-		return err
-	}
 	tx := new(types.Transaction)
-	if err := tx.FromProtoMessage(pbtx); err != nil {
->>>>>>> 1b84889c
+	if err := tx.Unmarshal(msg.Body()); err != nil {
 		return err
 	}
 	return tx_pool.processTx(tx, false)
