--- conflicted
+++ resolved
@@ -9,11 +9,8 @@
 
 	"github.com/BOXFoundation/boxd/core"
 	"github.com/BOXFoundation/boxd/crypto"
-<<<<<<< HEAD
 	"github.com/BOXFoundation/boxd/util"
 	"github.com/btcsuite/btcutil/base58"
-=======
->>>>>>> 5734c2d7
 	"golang.org/x/crypto/ripemd160"
 )
 
@@ -111,22 +108,7 @@
 	b := make([]byte, 0, len(hash)+2)
 	b = append(b, addressTypeP2PKHPrefix[:]...)
 	b = append(b, hash[:]...)
-<<<<<<< HEAD
-	return base58CheckEncode(b)
-}
-
-func checksum(input []byte) (cksum [4]byte) {
-	h := crypto.Sha256(crypto.Sha256(input))
-	copy(cksum[:], h[:4])
-	return
-}
-
-func base58CheckEncode(input []byte) string {
-	b := make([]byte, 0, len(input)+4)
-	b = append(b, input[:]...)
-	checksum := checksum(input)
-	b = append(b, checksum[:]...)
-	return base58.Encode(b)
+	return crypto.Base58CheckEncode(b)
 }
 
 // ParseAddress parse address from string.
@@ -144,14 +126,11 @@
 		return nil, core.ErrInvalidAddressString
 	}
 
-	checksum := checksum(b[:22])
+	checksum := crypto.Checksum(b[:22])
 	if !util.Equal(checksum[:], b[22:]) {
 		return nil, core.ErrInvalidAddressString
 	}
 	var hash [ripemd160.Size]byte
 	copy(hash[:], b[2:22])
 	return &AddressPubKeyHash{hash: hash}, nil
-=======
-	return crypto.Base58CheckEncode(b)
->>>>>>> 5734c2d7
 }