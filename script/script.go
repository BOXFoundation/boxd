// Copyright (c) 2018 ContentBox Authors.
// Use of this source code is governed by a MIT-style
// license that can be found in the LICENSE file.

package script

import (
	"bytes"
<<<<<<< HEAD
	"encoding/binary"
	"errors"
=======
	"encoding/hex"
	"strings"
>>>>>>> 6432734c

	"github.com/BOXFoundation/boxd/core/types"
	"github.com/BOXFoundation/boxd/crypto"
	"github.com/BOXFoundation/boxd/log"
<<<<<<< HEAD
	"github.com/btcsuite/btcd/txscript"
)

const (
	// defaultScriptAlloc is the default size used for the backing array
	// for a script being built by the Builder.  The array will
	// dynamically grow as needed, but this figure is intended to provide
	// enough space for vast majority of scripts without needing to grow the
	// backing array multiple times.
	defaultScriptAlloc = 500
=======

	"encoding/binary"
>>>>>>> 6432734c
)

var logger = log.NewLogger("script") // logger

// PayToPubKeyHashScript creates a script to lock a transaction output to the specified address.
func PayToPubKeyHashScript(pubKeyHash []byte) *Script {
	return NewScript().AddOpCode(OPDUP).AddOpCode(OPHASH160).AddOperand(pubKeyHash).AddOpCode(OPEQUALVERIFY).AddOpCode(OPCHECKSIG)
}

// SignatureScript creates a script to unlock a utxo.
func SignatureScript(sig *crypto.Signature, pubKey []byte) *Script {
	return NewScript().AddOperand(sig.Serialize()).AddOperand(pubKey)
}

<<<<<<< HEAD
// StandardCoinbaseScript returns a standard script suitable for use as the
// signature script of the coinbase transaction of a new block.
func StandardCoinbaseScript(height uint32) ([]byte, error) {
	return txscript.NewScriptBuilder().AddInt64(int64(height)).AddInt64(int64(0)).Script()
=======
// StandardCoinbaseSignatureScript returns a standard signature script for coinbase transaction.
func StandardCoinbaseSignatureScript(height int32) *Script {
	return NewScript().AddOperand(scriptNum(height).Bytes()).AddOperand(scriptNum(0).Bytes())
>>>>>>> 6432734c
}

// Script represents scripts
type Script []byte

// NewScript returns an empty script
func NewScript() *Script {
	emptyBytes := make([]byte, 0)
	return (*Script)(&emptyBytes)
}

// NewScriptFromBytes returns a script from byte slice
func NewScriptFromBytes(scriptBytes []byte) *Script {
	script := Script(scriptBytes)
	return &script
}

// AddOpCode adds an opcode to the script
func (s *Script) AddOpCode(opCode OpCode) *Script {
	*s = append(*s, byte(opCode))
	return s
}

// AddOperand adds an operand to the script
func (s *Script) AddOperand(operand []byte) *Script {
	dataLen := len(operand)

	if dataLen < int(OPPUSHDATA1) {
		*s = append(*s, byte(dataLen))
	} else if dataLen <= 0xff {
		*s = append(*s, byte(OPPUSHDATA1), byte(dataLen))
	} else if dataLen <= 0xffff {
		buf := make([]byte, 2)
		binary.LittleEndian.PutUint16(buf, uint16(dataLen))
		*s = append(*s, byte(OPPUSHDATA2))
		*s = append(*s, buf...)
	} else {
		buf := make([]byte, 4)
		binary.LittleEndian.PutUint32(buf, uint32(dataLen))
		*s = append(*s, byte(OPPUSHDATA4))
		*s = append(*s, buf...)
	}

	// Append the actual operand
	*s = append(*s, operand...)
	return s
}

// AddScript appends a script to the script
func (s *Script) AddScript(script *Script) *Script {
	*s = append(*s, (*script)...)
	return s
}

// Validate verifies the script
func Validate(scriptSig, scriptPubKey *Script, tx *types.Transaction, txInIdx int) error {
	// concatenate unlocking & locking scripts
	catScript := NewScript().AddScript(scriptSig).AddOpCode(OPCODESEPARATOR).AddScript(scriptPubKey)
	if err := catScript.evaluate(tx, txInIdx); err != nil {
		return err
	}

	if !scriptPubKey.IsPayToScriptHash() {
		return nil
	}

	// Handle p2sh
	// scriptSig: signature <serialized redeemScript>
	//

	// First operand is signature
	_, sig, newPc, _ := scriptSig.parseNextOp(0)
	newScriptSig := NewScript().AddOperand(sig)

	// Second operand is serialized redeem script
	_, redeemScriptBytes, _, _ := scriptSig.parseNextOp(newPc)
	redeemScript := NewScriptFromBytes(redeemScriptBytes)

	// signature becomes the new scriptSig, redeemScript becomes the new scriptPubKey
	catScript = NewScript().AddScript(newScriptSig).AddOpCode(OPCODESEPARATOR).AddScript(redeemScript)
	return catScript.evaluate(tx, txInIdx)
}

// Evaluate interprets the script and returns error if it fails
// It succeeds if the script runs to completion and the top stack element exists and is true
func (s *Script) evaluate(tx *types.Transaction, txInIdx int) error {
	script := *s
	scriptLen := len(script)
	logger.Debugf("script len %d: %s", scriptLen, s.disasm())

	stack := newStack()
	for pc, scriptPubKeyStart := 0, 0; pc < scriptLen; {
		opCode, operand, newPc, err := s.parseNextOp(pc)
		if err != nil {
			return err
		}
		pc = newPc

		if err := s.execOp(opCode, operand, tx, txInIdx, pc, &scriptPubKeyStart, stack); err != nil {
			return err
		}
	}

	// Succeed if top stack item is true
	return stack.validateTop()
}

// Get the next opcode & operand. Operand only applies to data push opcodes. Also return incremented pc.
func (s *Script) parseNextOp(pc int) (OpCode, Operand, int, error) {
	script := *s
	scriptLen := len(script)
	if pc >= scriptLen {
		return 0, nil, pc, ErrScriptBound
	}

	opCode := OpCode(script[pc])
	pc++

	if opCode > OPPUSHDATA4 {
		return opCode, nil, pc, nil
	}

	var operandSize int
	if opCode < OPPUSHDATA1 {
		// opcode itself encodes operand size
		operandSize = int(opCode)
	} else if opCode == OPPUSHDATA1 {
		if scriptLen-pc < 1 {
			return opCode, nil, pc, ErrNoEnoughDataOPPUSHDATA1
		}
		// 1 byte after opcode encodes operand size
		operandSize = int(script[pc])
		pc++
	} else if opCode == OPPUSHDATA2 {
		if scriptLen-pc < 2 {
			return opCode, nil, pc, ErrNoEnoughDataOPPUSHDATA2
		}
		// 2 bytes after opcode encodes operand size
		operandSize = int(binary.LittleEndian.Uint16(script[pc : pc+2]))
		pc += 2
	} else if opCode == OPPUSHDATA4 {
		if scriptLen-pc < 4 {
			return opCode, nil, pc, ErrNoEnoughDataOPPUSHDATA4
		}
		// 4 bytes after opcode encodes operand size
		operandSize = int(binary.LittleEndian.Uint16(script[pc : pc+4]))
		pc += 4
	}

	if scriptLen-pc < operandSize {
		return opCode, nil, pc, ErrScriptBound
	}
	// Read operand
	operand := Operand(script[pc : pc+operandSize])
	pc += operandSize
	return opCode, operand, pc, nil
}

// Execute an operation
func (s *Script) execOp(opCode OpCode, pushData Operand, tx *types.Transaction,
	txInIdx int, pc int, scriptPubKeyStart *int, stack *Stack) error {

	// Push value
	if opCode <= OPPUSHDATA4 {
		if opCode < OPPUSHDATA1 {
			logger.Debugf("push data len: %d, pc: %d", len(pushData), pc)
		} else {
			logger.Debugf("opcode: %s, push data len: %d, pc: %d", opCodeToName(opCode), len(pushData), pc)
		}
		stack.push(pushData)
		return nil
	} else if opCode <= OP16 && opCode != OPRESERVED {
		sn := scriptNum(opCode) - scriptNum(OP1) + 1
		logger.Debugf("opcode: %s, push data: %d, pc: %d", opCodeToName(opCode), sn, pc)
		stack.push(Operand(sn.Bytes()))
		return nil
	}

	logger.Debugf("opcode: %s, pc: %d", opCodeToName(opCode), pc)
	switch opCode {
	case OPDUP:
		if stack.size() < 1 {
			return ErrInvalidStackOperation
		}
		stack.push(stack.topN(1))

	case OPADD:
		fallthrough
	case OPSUB:
		if stack.size() < 2 {
			return ErrInvalidStackOperation
		}
		op1 := stack.topN(2)
		sn1, err := newScriptNum(op1)
		if err != nil {
			return err
		}
		op2 := stack.topN(1)
		sn2, err := newScriptNum(op2)
		if err != nil {
			return err
		}
		var sn scriptNum
		switch opCode {
		case OPADD:
			sn = sn1 + sn2
		case OPSUB:
			sn = sn1 - sn2
		default:
			return ErrBadOpcode
		}
		stack.pop()
		stack.pop()
		stack.push(sn.Bytes())

	case OPEQUAL:
		fallthrough
	case OPEQUALVERIFY:
		if stack.size() < 2 {
			return ErrInvalidStackOperation
		}
		op1 := stack.topN(2)
		op2 := stack.topN(1)
		// use bytes.Equal() instead of reflect.DeepEqual() for efficiency
		isEqual := bytes.Equal(op1, op2)
		stack.pop()
		stack.pop()
		if isEqual {
			stack.push(operandTrue)
		} else {
			stack.push(operandFalse)
		}
		if opCode == OPEQUALVERIFY {
			if isEqual {
				stack.pop()
			} else {
				return ErrScriptEqualVerify
			}
		}

	case OPHASH160:
		if stack.size() < 1 {
			return ErrInvalidStackOperation
		}
		hash160 := Operand(crypto.Hash160(stack.topN(1)))
		stack.pop()
		stack.push(hash160)

	case OPCODESEPARATOR:
		// scriptPubKey starts after the code separator; pc points to the next byte
		*scriptPubKeyStart = pc

	case OPCHECKSIG:
		fallthrough
	case OPCHECKSIGVERIFY:
		if stack.size() < 2 {
			return ErrInvalidStackOperation
		}
		signature := stack.topN(2)
		publicKey := stack.topN(1)

		// script consists of: scriptSig + OPCODESEPARATOR + scriptPubKey
		scriptPubKey := (*s)[*scriptPubKeyStart:]

		isVerified := verifySig(signature, publicKey, scriptPubKey, tx, txInIdx)

		stack.pop()
		stack.pop()
		if isVerified {
			stack.push(operandTrue)
		} else {
			stack.push(operandFalse)
		}
		if opCode == OPCHECKSIGVERIFY {
			if isVerified {
				stack.pop()
			} else {
				return ErrScriptSignatureVerifyFail
			}
		}

	default:
		return ErrBadOpcode
	}
	return nil
}

// verify if signature is right
// scriptPubKey is the locking script of the utxo tx input tx.Vin[txInIdx] references
func verifySig(sigStr []byte, publicKeyStr []byte, scriptPubKey []byte, tx *types.Transaction, txInIdx int) bool {
	sig, err := crypto.SigFromBytes(sigStr)
	if err != nil {
		logger.Debugf("Deserialize signature failed")
		return false
	}
	publicKey, err := crypto.PublicKeyFromBytes(publicKeyStr)
	if err != nil {
		logger.Debugf("Deserialize public key failed")
		return false
	}

	sigHash, err := CalcTxHashForSig(scriptPubKey, tx, txInIdx)
	if err != nil {
		logger.Debugf("Calculate signature hash failed")
		return false
	}

	return sig.VerifySignature(publicKey, sigHash)
}

// CalcTxHashForSig calculates the hash of a tx input, used for signature
func CalcTxHashForSig(scriptPubKey []byte, tx *types.Transaction, txInIdx int) (*crypto.HashType, error) {
	if txInIdx >= len(tx.Vin) {
		return nil, ErrInputIndexOutOfBound
	}

	// We do not want to change the original tx script sig, so make a copy
	oldScriptSigs := make([][]byte, 0, len(tx.Vin))

	for i, txIn := range tx.Vin {
		oldScriptSigs = append(oldScriptSigs, txIn.ScriptSig)

		if i != txInIdx {
			// Blank out other inputs' signatures
			txIn.ScriptSig = nil
		} else {
			// Replace scriptSig with referenced scriptPubKey
			txIn.ScriptSig = scriptPubKey
		}
	}

	// force to recompute hash instead of getting from cached hash since tx has changed
	sigHash, err := tx.CalcTxHash()

	// recover script sig
	for i, txIn := range tx.Vin {
		txIn.ScriptSig = oldScriptSigs[i]
	}
	return sigHash, err
}

// diaasm disassembles script in human readable format. If the script fails to parse, the returned string will
// contain the disassembled script up to the failure point, appended by the string '[Error: error info]'
func (s *Script) disasm() string {
	var str []string

	for pc := 0; pc < len(*s); {
		opCode, operand, newPc, err := s.parseNextOp(pc)
		if err != nil {
			str = append(str, "[Error: "+err.Error()+"]")
			return strings.Join(str, " ")
		}
		if operand != nil {
			str = append(str, hex.EncodeToString(operand))
		} else {
			str = append(str, opCodeToName(opCode))
		}
		pc = newPc
	}

	return strings.Join(str, " ")
}

// IsPayToScriptHash returns if the script is p2sh
func (s *Script) IsPayToScriptHash() bool {
	// OP_HASH160 <160-bit redeemp script hash> OP_EQUAL
	script := *s
	return len(script) == 23 && OpCode(script[0]) == OPHASH160 && script[1] == 20 && OpCode(script[22]) == OPEQUAL
}<|MERGE_RESOLUTION|>--- conflicted
+++ resolved
@@ -6,32 +6,13 @@
 
 import (
 	"bytes"
-<<<<<<< HEAD
 	"encoding/binary"
-	"errors"
-=======
 	"encoding/hex"
 	"strings"
->>>>>>> 6432734c
 
 	"github.com/BOXFoundation/boxd/core/types"
 	"github.com/BOXFoundation/boxd/crypto"
 	"github.com/BOXFoundation/boxd/log"
-<<<<<<< HEAD
-	"github.com/btcsuite/btcd/txscript"
-)
-
-const (
-	// defaultScriptAlloc is the default size used for the backing array
-	// for a script being built by the Builder.  The array will
-	// dynamically grow as needed, but this figure is intended to provide
-	// enough space for vast majority of scripts without needing to grow the
-	// backing array multiple times.
-	defaultScriptAlloc = 500
-=======
-
-	"encoding/binary"
->>>>>>> 6432734c
 )
 
 var logger = log.NewLogger("script") // logger
@@ -46,16 +27,9 @@
 	return NewScript().AddOperand(sig.Serialize()).AddOperand(pubKey)
 }
 
-<<<<<<< HEAD
-// StandardCoinbaseScript returns a standard script suitable for use as the
-// signature script of the coinbase transaction of a new block.
-func StandardCoinbaseScript(height uint32) ([]byte, error) {
-	return txscript.NewScriptBuilder().AddInt64(int64(height)).AddInt64(int64(0)).Script()
-=======
 // StandardCoinbaseSignatureScript returns a standard signature script for coinbase transaction.
-func StandardCoinbaseSignatureScript(height int32) *Script {
+func StandardCoinbaseSignatureScript(height uint32) *Script {
 	return NewScript().AddOperand(scriptNum(height).Bytes()).AddOperand(scriptNum(0).Bytes())
->>>>>>> 6432734c
 }
 
 // Script represents scripts
